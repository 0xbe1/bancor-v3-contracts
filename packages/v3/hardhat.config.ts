import './migration/engine';
import { log } from './migration/engine/logger/logger';
import '@nomiclabs/hardhat-ethers';
import '@nomiclabs/hardhat-etherscan';
import '@nomiclabs/hardhat-waffle';
import '@typechain/hardhat';
import { BigNumber } from 'ethers';
import fs from 'fs';
import 'hardhat-abi-exporter';
import 'hardhat-contract-sizer';
import 'hardhat-dependency-compiler';
import 'hardhat-deploy';
import 'hardhat-gas-reporter';
import { HardhatUserConfig } from 'hardhat/config';
import path from 'path';
import 'solidity-coverage';
import 'tsconfig-paths/register';

<<<<<<< HEAD
const configPath = path.join(__dirname, 'config.json');
=======
import chai from 'chai';
import { customChai } from 'test/matchers';

chai.use(customChai);

const configPath = path.join(__dirname, '/config.json');
>>>>>>> 8acfbf37
const configFile = fs.existsSync(configPath) ? JSON.parse(fs.readFileSync(configPath, 'utf8')) : {};

// Utilities
const loadKey = (keyName: string) => {
    return configFile.keys ? (configFile.keys[keyName] ? configFile.keys[keyName] : undefined) : undefined;
};
const loadNetworkUrl = (networkName: string) => {
    return configFile.networks
        ? configFile.networks[networkName]
            ? configFile.networks[networkName].url
                ? configFile.networks[networkName].url
                : undefined
            : undefined
        : undefined;
};
const loadENV = <T>(envKeyName: string) => {
    return process.env[envKeyName] as unknown as T;
};

// Forking configuration
export const FORK_PREFIX = 'fork-';

const MAINNET = 'mainnet';

type FORK_NETWORK_SUPPORTED = typeof MAINNET;

export const FORK_CONFIG = (() => {
    const networkToFork: string = loadENV<FORK_NETWORK_SUPPORTED>('FORK');
    const urlNetworkToFork: string = loadNetworkUrl(networkToFork);

    if (networkToFork && !urlNetworkToFork) {
        log.error(`${networkToFork} config is not present in the config.json file, aborting.`);
        process.exit(-1);
    }

    if (!networkToFork && !urlNetworkToFork) {
        return undefined;
    }

    let FORKED_NETWORK_NAME: string = '';
    if (networkToFork === MAINNET) {
        FORKED_NETWORK_NAME = FORK_PREFIX + networkToFork;
    } else {
        log.error(`${networkToFork} is not supported, aborting.`);
        process.exit(-1);
    }

    return {
        networkName: FORKED_NETWORK_NAME,
        networkUrl: urlNetworkToFork
    };
})();

const hardhatDefaultConfig = {
    gasPrice: 20000000000,
    gas: 9500000,
    accounts: {
        count: 10,
        accountsBalance: '10000000000000000000000000000'
    }
};

const hardhatForkedConfig = FORK_CONFIG
    ? {
          forking: {
              url: FORK_CONFIG.networkUrl
          }
      }
    : undefined;

const config: HardhatUserConfig = {
    networks: {
        hardhat: hardhatForkedConfig || hardhatDefaultConfig,

        ...configFile.networks
    },

    solidity: {
        compilers: [
            {
                version: '0.7.6',
                settings: {
                    optimizer: {
                        enabled: true,
                        runs: 200
                    },
                    metadata: {
                        bytecodeHash: 'none'
                    },
                    outputSelection: {
                        '*': {
                            '*': ['storageLayout'] // Enable slots, offsets and types of the contract's state variables
                        }
                    }
                }
            }
        ]
    },

    dependencyCompiler: {
        paths: [
            '@openzeppelin/contracts/proxy/ProxyAdmin.sol',
            '@openzeppelin/contracts/proxy/TransparentUpgradeableProxy.sol'
        ]
    },

    etherscan: {
        apiKey: loadKey('etherscan')
    },

    contractSizer: {
        alphaSort: true,
        runOnCompile: false,
        disambiguatePaths: false
    },

    abiExporter: {
        path: './data/abi',
        clear: true
    },

    gasReporter: {
        currency: 'USD',
        enabled: loadENV('PROFILE')
    },

    mocha: {
        timeout: 600000,
        color: true,
        bail: loadENV('BAIL')
    }
};

export default config;

declare module 'ethers' {
    class BigNumber {
        static min(a: any, b: any): boolean;
        static max(a: any, b: any): boolean;
    }
}

BigNumber.min = (a: any, b: any) => (BigNumber.from(a).gt(b) ? b : a);
BigNumber.max = (a: any, b: any) => (BigNumber.from(a).gt(b) ? a : b);<|MERGE_RESOLUTION|>--- conflicted
+++ resolved
@@ -1,9 +1,11 @@
 import './migration/engine';
 import { log } from './migration/engine/logger/logger';
+import { customChai } from './test/matchers';
 import '@nomiclabs/hardhat-ethers';
 import '@nomiclabs/hardhat-etherscan';
 import '@nomiclabs/hardhat-waffle';
 import '@typechain/hardhat';
+import chai from 'chai';
 import { BigNumber } from 'ethers';
 import fs from 'fs';
 import 'hardhat-abi-exporter';
@@ -16,16 +18,9 @@
 import 'solidity-coverage';
 import 'tsconfig-paths/register';
 
-<<<<<<< HEAD
-const configPath = path.join(__dirname, 'config.json');
-=======
-import chai from 'chai';
-import { customChai } from 'test/matchers';
-
 chai.use(customChai);
 
 const configPath = path.join(__dirname, '/config.json');
->>>>>>> 8acfbf37
 const configFile = fs.existsSync(configPath) ? JSON.parse(fs.readFileSync(configPath, 'utf8')) : {};
 
 // Utilities
