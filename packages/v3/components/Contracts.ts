--- conflicted
+++ resolved
@@ -72,14 +72,7 @@
         TestPoolCollectionUpgrader__factory,
         signer
     ),
-<<<<<<< HEAD
     TestPoolCollectionWithdrawal: deployOrAttach('TestPoolCollectionWithdrawal', TestPoolCollectionWithdrawal__factory, signer),
-    TestNetworkTokenPool: deployOrAttach('TestNetworkTokenPool', TestNetworkTokenPool__factory, signer),
-    TestMathEx: deployOrAttach('TestMathEx', TestMathEx__factory, signer),
-    TestOwned: deployOrAttach('TestOwned', TestOwned__factory, signer),
-    TestPendingWithdrawals: deployOrAttach('TestPendingWithdrawals', TestPendingWithdrawals__factory, signer),
-=======
->>>>>>> 603f27ae
     TestReserveToken: deployOrAttach('TestReserveToken', TestReserveToken__factory, signer),
     TestSafeERC20Ex: deployOrAttach('TestSafeERC20Ex', TestSafeERC20Ex__factory, signer),
     TestTokenGovernance: deployOrAttach('TestTokenGovernance', TestTokenGovernance__factory, signer),
