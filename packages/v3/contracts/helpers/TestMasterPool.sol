--- conflicted
+++ resolved
@@ -19,11 +19,7 @@
         ITokenGovernance initNetworkTokenGovernance,
         ITokenGovernance initGovTokenGovernance,
         INetworkSettings initNetworkSettings,
-<<<<<<< HEAD
-        IMasterVault initMainVault,
-=======
-        IBancorVault initMasterVault,
->>>>>>> 2c63dca4
+        IMasterVault initMasterVault,
         IPoolToken initMasterPoolTokenn
     )
         MasterPool(
