// SPDX-License-Identifier: SEE LICENSE IN LICENSE
pragma solidity 0.7.6;
pragma abicoder v2;

import { ReentrancyGuardUpgradeable } from "@openzeppelin/contracts-upgradeable/utils/ReentrancyGuardUpgradeable.sol";
import { ERC20 } from "@openzeppelin/contracts/token/ERC20/ERC20.sol";
import { SafeMath } from "@openzeppelin/contracts/math/SafeMath.sol";
import { Math } from "@openzeppelin/contracts/math/Math.sol";
import { SafeCast } from "@openzeppelin/contracts/utils/SafeCast.sol";

import { IReserveToken } from "../token/interfaces/IReserveToken.sol";
import { ReserveToken } from "../token/ReserveToken.sol";

import { Fraction } from "../utility/Types.sol";
import { MAX_UINT128, PPM_RESOLUTION } from "../utility/Constants.sol";
import { OwnedUpgradeable } from "../utility/OwnedUpgradeable.sol";
import { Utils } from "../utility/Utils.sol";
import { MathEx } from "../utility/MathEx.sol";

import { INetworkSettings } from "../network/interfaces/INetworkSettings.sol";
import { IBancorNetwork } from "../network/interfaces/IBancorNetwork.sol";

import { IPoolToken } from "./interfaces/IPoolToken.sol";
import { IPoolTokenFactory } from "./interfaces/IPoolTokenFactory.sol";
import { IPoolCollection, PoolLiquidity, Pool, WithdrawalAmounts } from "./interfaces/IPoolCollection.sol";

import { PoolAverageRate, AverageRate } from "./PoolAverageRate.sol";

/**
 * @dev Pool Collection contract
 *
 * notes:
 *
 * - in Bancor V3, the address of reserve token serves as the pool unique ID in both contract functions and events
 */
contract PoolCollection is IPoolCollection, OwnedUpgradeable, ReentrancyGuardUpgradeable, Utils {
    using SafeMath for uint256;
    using SafeCast for uint256;
    using ReserveToken for IReserveToken;

    uint32 private constant DEFAULT_TRADING_FEE_PPM = 2000; // 0.2%

<<<<<<< HEAD
    // withdrawal-related input which can be retrieved from the pool
=======
    string private constant POOL_TOKEN_SYMBOL_PREFIX = "bn";
    string private constant POOL_TOKEN_NAME_PREFIX = "Bancor";
    string private constant POOL_TOKEN_NAME_SUFFIX = "Pool Token";

    // withdrawal-related input data
>>>>>>> 11897c5a
    struct PoolWithdrawalParams {
        uint256 networkTokenAvgTradingLiquidity;
        uint256 baseTokenAvgTradingLiquidity;
        uint256 baseTokenTradingLiquidity;
        uint256 basePoolTokenTotalSupply;
        uint256 baseTokenStakedAmount;
        uint256 tradeFeePPM;
    }

    // represents `(n1 - n2) / (d1 - d2)`
    struct Quotient {
        uint256 n1;
        uint256 n2;
        uint256 d1;
        uint256 d2;
    }

    // the network contract
    IBancorNetwork private immutable _network;

    // the network settings contract
    INetworkSettings private immutable _settings;

    // the pool token factory contract
    IPoolTokenFactory private immutable _poolTokenFactory;

    // a mapping between reserve tokens and their pools
    mapping(IReserveToken => Pool) internal _pools;

    // the default trading fee (in units of PPM)
    uint32 private _defaultTradingFeePPM;

    /**
     * @dev triggered when a pool is created
     */
    event PoolCreated(IPoolToken indexed poolToken, IReserveToken indexed reserveToken);

    /**
     * @dev triggered when the default trading fee is updated
     */
    event DefaultTradingFeePPMUpdated(uint32 prevFeePPM, uint32 newFeePPM);

    /**
     * @dev triggered when a specific pool's trading fee is updated
     */
    event TradingFeePPMUpdated(IReserveToken indexed pool, uint32 prevFeePPM, uint32 newFeePPM);

    /**
     * @dev triggered when trading in a specific pool is enabled/disabled
     */
    event TradingEnabled(IReserveToken indexed pool, bool newStatus);

    /**
     * @dev triggered when depositing to a specific pool is enabled/disabled
     */
    event DepositingEnabled(IReserveToken indexed pool, bool newStatus);

    /**
     * @dev triggered when a pool's initial rate is updated
     */
    event InitialRateUpdated(IReserveToken indexed pool, Fraction prevRate, Fraction newRate);

    /**
     * @dev triggered when a pool's deposit limit is updated
     */
    event DepositLimitUpdated(IReserveToken indexed pool, uint256 prevDepositLimit, uint256 newDepositLimit);

    /**
     * @dev a "virtual" constructor that is only used to set immutable state variables
     */
    constructor(IBancorNetwork initNetwork, IPoolTokenFactory initPoolTokenFactory)
        validAddress(address(initNetwork))
        validAddress(address(initPoolTokenFactory))
    {
        __Owned_init();
        __ReentrancyGuard_init();

        _network = initNetwork;
        _settings = initNetwork.settings();
        _poolTokenFactory = initPoolTokenFactory;

        _setDefaultTradingFeePPM(DEFAULT_TRADING_FEE_PPM);
    }

    modifier validRate(Fraction memory rate) {
        _validRate(rate);

        _;
    }

    function _validRate(Fraction memory rate) internal pure {
        require(rate.d != 0, "ERR_INVALID_RATE");
    }

    /**
     * @dev returns the current version of the contract
     */
    function version() external pure virtual override returns (uint16) {
        return 1;
    }

    /**
     * @inheritdoc IPoolCollection
     */
    function poolType() external pure override returns (uint16) {
        return 1;
    }

    /**
     * @inheritdoc IPoolCollection
     */
    function network() external view override returns (IBancorNetwork) {
        return _network;
    }

    /**
     * @inheritdoc IPoolCollection
     */
    function settings() external view override returns (INetworkSettings) {
        return _settings;
    }

    /**
     * @inheritdoc IPoolCollection
     */
    function poolTokenFactory() external view override returns (IPoolTokenFactory) {
        return _poolTokenFactory;
    }

    /**
     * @inheritdoc IPoolCollection
     */
    function defaultTradingFeePPM() external view override returns (uint32) {
        return _defaultTradingFeePPM;
    }

    /**
     * @dev sets the default trading fee (in units of PPM)
     *
     * requirements:
     *
     * - the caller must be the owner of the contract
     */
    function setDefaultTradingFeePPM(uint32 newDefaultTradingFeePPM)
        external
        onlyOwner
        validFee(newDefaultTradingFeePPM)
    {
        _setDefaultTradingFeePPM(newDefaultTradingFeePPM);
    }

    /**
     * @inheritdoc IPoolCollection
     */
    function createPool(IReserveToken reserveToken) external override only(address(_network)) nonReentrant {
        require(_settings.isTokenWhitelisted(reserveToken), "ERR_TOKEN_NOT_WHITELISTED");
        require(!_validPool(_pools[reserveToken]), "ERR_POOL_ALREADY_EXISTS");

        IPoolToken newPoolToken = IPoolToken(_poolTokenFactory.createPoolToken(reserveToken));

        newPoolToken.acceptOwnership();

        Pool memory newPool = Pool({
            poolToken: newPoolToken,
            tradingFeePPM: _defaultTradingFeePPM,
            tradingEnabled: true,
            depositingEnabled: true,
            averageRate: AverageRate({ time: 0, rate: Fraction({ n: 0, d: 1 }) }),
            initialRate: Fraction({ n: 0, d: 1 }),
            depositLimit: 0,
            liquidity: PoolLiquidity({
                baseTokenTradingLiquidity: 0,
                networkTokenTradingLiquidity: 0,
                tradingLiquidityProduct: 0,
                stakedBalance: 0
            })
        });

        _pools[reserveToken] = newPool;

        emit PoolCreated({ poolToken: newPoolToken, reserveToken: reserveToken });

        // although the owner-controlled flag is set to true, we want to emphasize that the trading in a newly created
        // pool is disabled
        emit TradingEnabled({ pool: reserveToken, newStatus: false });

        emit TradingFeePPMUpdated({ pool: reserveToken, prevFeePPM: 0, newFeePPM: newPool.tradingFeePPM });
        emit DepositingEnabled({ pool: reserveToken, newStatus: newPool.depositingEnabled });
        emit InitialRateUpdated({
            pool: reserveToken,
            prevRate: Fraction({ n: 0, d: 0 }),
            newRate: newPool.initialRate
        });
        emit DepositLimitUpdated({ pool: reserveToken, prevDepositLimit: 0, newDepositLimit: newPool.depositLimit });
    }

    /**
     * @inheritdoc IPoolCollection
     */
    function poolData(IReserveToken reserveToken) external view override returns (Pool memory) {
        return _pools[reserveToken];
    }

    /**
     * @inheritdoc IPoolCollection
     */
    function isPoolValid(IReserveToken reserveToken) external view override returns (bool) {
        return _validPool(_pools[reserveToken]);
    }

    /**
     * @inheritdoc IPoolCollection
     */
    function isPoolRateStable(IReserveToken reserveToken) external view override returns (bool) {
        Pool memory pool = _pools[reserveToken];
        if (!_validPool(pool)) {
            return false;
        }

        // verify that the average rate of the pool isn't deviated too much from its spot rate
        return
            PoolAverageRate.isPoolRateStable(
                Fraction({
                    n: pool.liquidity.networkTokenTradingLiquidity,
                    d: pool.liquidity.baseTokenTradingLiquidity
                }),
                pool.averageRate,
                _settings.averageRateMaxDeviationPPM()
            );
    }

    /**
     * @inheritdoc IPoolCollection
     */
    function poolLiquidity(IReserveToken reserveToken) external view override returns (PoolLiquidity memory) {
        return _pools[reserveToken].liquidity;
    }

    /**
     * @dev sets the trading fee of a given pool
     *
     * requirements:
     *
     * - the caller must be the owner of the contract
     */
    function setTradingFeePPM(IReserveToken pool, uint32 newTradingFeePPM)
        external
        onlyOwner
        validFee(newTradingFeePPM)
    {
        Pool storage p = _poolStorage(pool);

        uint32 prevTradingFeePPM = p.tradingFeePPM;
        if (prevTradingFeePPM == newTradingFeePPM) {
            return;
        }

        p.tradingFeePPM = newTradingFeePPM;

        emit TradingFeePPMUpdated({ pool: pool, prevFeePPM: prevTradingFeePPM, newFeePPM: newTradingFeePPM });
    }

    /**
     * @dev enables/disables trading in a given pool
     *
     * requirements:
     *
     * - the caller must be the owner of the contract
     */
    function enableTrading(IReserveToken pool, bool status) external onlyOwner {
        Pool storage p = _poolStorage(pool);

        if (p.tradingEnabled == status) {
            return;
        }

        p.tradingEnabled = status;

        emit TradingEnabled({ pool: pool, newStatus: status });
    }

    /**
     * @dev enables/disables depositing to a given pool
     *
     * requirements:
     *
     * - the caller must be the owner of the contract
     */
    function enableDepositing(IReserveToken pool, bool status) external onlyOwner {
        Pool storage p = _poolStorage(pool);

        if (p.depositingEnabled == status) {
            return;
        }

        p.depositingEnabled = status;

        emit DepositingEnabled({ pool: pool, newStatus: status });
    }

    /**
     * @dev sets the initial rate of a given pool
     *
     * requirements:
     *
     * - the caller must be the owner of the contract
     */
    function setInitialRate(IReserveToken pool, Fraction memory newInitialRate)
        external
        onlyOwner
        validRate(newInitialRate)
    {
        Pool storage p = _poolStorage(pool);

        Fraction memory prevInitialRate = p.initialRate;
        if (prevInitialRate.n == newInitialRate.n && prevInitialRate.d == newInitialRate.d) {
            return;
        }

        p.initialRate = newInitialRate;

        emit InitialRateUpdated({ pool: pool, prevRate: prevInitialRate, newRate: newInitialRate });
    }

    /**
     * @dev sets the deposit limit of a given pool
     *
     * requirements:
     *
     * - the caller must be the owner of the contract
     */
    function setDepositLimit(IReserveToken pool, uint256 newDepositLimit) external onlyOwner {
        Pool storage p = _poolStorage(pool);

        uint256 prevDepositLimit = p.depositLimit;
        if (prevDepositLimit == newDepositLimit) {
            return;
        }

        p.depositLimit = newDepositLimit;

        emit DepositLimitUpdated({ pool: pool, prevDepositLimit: prevDepositLimit, newDepositLimit: newDepositLimit });
    }

    /**
     * @inheritdoc IPoolCollection
     */
    function withdraw(
        IReserveToken baseToken,
        uint256 basePoolTokenAmount,
        uint256 baseTokenVaultBalance,
        uint256 externalProtectionWalletBalance
    ) external override only(address(_network)) nonReentrant returns (WithdrawalAmounts memory amounts) {
        // obtain all withdrawal-related amounts
        amounts = _poolWithdrawalAmounts(
            baseToken,
            basePoolTokenAmount,
            baseTokenVaultBalance,
            externalProtectionWalletBalance
        );

        // execute post-withdrawal actions
        _postWithdrawal(
            baseToken,
            basePoolTokenAmount,
            amounts.baseTokenAmountToDeductFromLiquidity,
            amounts.networkTokenAmountToDeductFromLiquidity
        );

        // return all withdrawal-related amounts
        return amounts;
    }

    /**
     * @dev returns withdrawal amounts
     */
    function _poolWithdrawalAmounts(
        IReserveToken baseToken,
        uint256 basePoolTokenAmount,
        uint256 baseTokenVaultBalance,
        uint256 externalProtectionWalletBalance
    ) internal view returns (WithdrawalAmounts memory amounts) {
        PoolWithdrawalParams memory params = _poolWithdrawalParams(baseToken);

        return
            _withdrawalAmounts(
                params.networkTokenAvgTradingLiquidity,
                params.baseTokenAvgTradingLiquidity,
                MathEx.subMax0(baseTokenVaultBalance, params.baseTokenTradingLiquidity),
                params.basePoolTokenTotalSupply,
                params.baseTokenStakedAmount,
                externalProtectionWalletBalance,
                params.tradeFeePPM,
                _settings.withdrawalFeePPM(),
                basePoolTokenAmount
            );
    }

    /**
     * @dev returns withdrawal-related input which can be retrieved from the pool
     */
    function _poolWithdrawalParams(IReserveToken baseToken) private view returns (PoolWithdrawalParams memory) {
        Pool memory pool = _pools[baseToken];

        // please note that since both networkTokenTradingLiquidity and baseTokenTradingLiquidity are uint128, their
        // product won't overflow
        uint256 prod = uint256(pool.liquidity.networkTokenTradingLiquidity) *
            uint256(pool.liquidity.baseTokenTradingLiquidity);

        return
            PoolWithdrawalParams({
                networkTokenAvgTradingLiquidity: MathEx.floorSqrt(
                    MathEx.mulDivF(prod, pool.averageRate.rate.n, pool.averageRate.rate.d)
                ),
                baseTokenAvgTradingLiquidity: MathEx.floorSqrt(
                    MathEx.mulDivF(prod, pool.averageRate.rate.d, pool.averageRate.rate.n)
                ),
                baseTokenTradingLiquidity: pool.liquidity.baseTokenTradingLiquidity,
                basePoolTokenTotalSupply: pool.poolToken.totalSupply(),
                baseTokenStakedAmount: pool.liquidity.stakedBalance,
                tradeFeePPM: pool.tradingFeePPM
            });
    }

    /**
     * @dev executes post-withdrawal actions:
     *
     * - burns the network's base pool tokens
     * - updates the pool's base token staked balance
     * - updates the pool's base token trading liquidity
     * - updates the pool's network token trading liquidity
     * - updates the pool's trading liquidity product
     * - emits an event if the pool's network token trading liquidity has crossed the minimum threshold (either above it
     * or below it)
     */
    function _postWithdrawal(
        IReserveToken baseToken,
        uint256 basePoolTokenAmount,
        uint256 baseTokenTradingLiquidityDelta,
        uint256 networkTokenTradingLiquidityDelta
    ) private {
        Pool storage pool = _pools[baseToken];
        uint256 totalSupply = pool.poolToken.totalSupply();

        // all of these are at most MAX_UINT128, but we store them as uint256 in order to avoid 128-bit multiplication
        // overflows
        uint256 baseTokenCurrTradingLiquidity = pool.liquidity.baseTokenTradingLiquidity;
        uint256 networkTokenCurrTradingLiquidity = pool.liquidity.networkTokenTradingLiquidity;
        uint256 baseTokenNewTradingLiquidity = baseTokenCurrTradingLiquidity.sub(baseTokenTradingLiquidityDelta);
        uint256 networkTokenNewTradingLiquidity = networkTokenCurrTradingLiquidity.sub(
            networkTokenTradingLiquidityDelta
        );

        pool.poolToken.burnFrom(address(_network), basePoolTokenAmount);
        pool.liquidity.stakedBalance = MathEx.mulDivF(
            pool.liquidity.stakedBalance,
            totalSupply - basePoolTokenAmount,
            totalSupply
        );
        pool.liquidity.baseTokenTradingLiquidity = uint128(baseTokenNewTradingLiquidity);
        pool.liquidity.networkTokenTradingLiquidity = uint128(networkTokenNewTradingLiquidity);
        pool.liquidity.tradingLiquidityProduct = baseTokenNewTradingLiquidity * networkTokenNewTradingLiquidity;

        if (pool.tradingEnabled) {
            uint256 minLiquidityForTrading = _settings.minLiquidityForTrading();
            bool currEnabled = networkTokenCurrTradingLiquidity >= minLiquidityForTrading;
            bool newEnabled = networkTokenNewTradingLiquidity >= minLiquidityForTrading;
            if (newEnabled != currEnabled) {
                emit TradingEnabled({ pool: baseToken, newStatus: newEnabled });
            }
        }
    }

    /**
     * @dev returns all amounts related to base token withdrawal, where each amount includes the withdrawal fee, which
     * may need to be deducted (depending on usage)
     */
    function _withdrawalAmounts(
        uint256 networkTokenLiquidity,
        uint256 baseTokenLiquidity,
        uint256 baseTokenExcessAmount,
        uint256 basePoolTokenTotalSupply,
        uint256 baseTokenStakedAmount,
        uint256 baseTokenExternalProtectionWalletBalance,
        uint256 tradeFeePPM,
        uint256 withdrawalFeePPM,
        uint256 basePoolTokenWithdrawalAmount
    ) internal pure returns (WithdrawalAmounts memory amounts) {
        uint256 baseTokenVaultBalance = baseTokenLiquidity.add(baseTokenExcessAmount);

        if (baseTokenStakedAmount > baseTokenVaultBalance) {
            uint256 baseTokenOffsetAmount = _deductFee(
                baseTokenStakedAmount - baseTokenVaultBalance,
                basePoolTokenWithdrawalAmount,
                basePoolTokenTotalSupply,
                withdrawalFeePPM
            );

            amounts.baseTokenAmountToTransferFromExternalProtectionWalletToProvider = baseTokenOffsetAmount <
                baseTokenExternalProtectionWalletBalance
                ? baseTokenOffsetAmount
                : baseTokenExternalProtectionWalletBalance;

            (basePoolTokenWithdrawalAmount, basePoolTokenTotalSupply, baseTokenStakedAmount) = _reviseInput(
                amounts.baseTokenAmountToTransferFromExternalProtectionWalletToProvider,
                basePoolTokenWithdrawalAmount,
                basePoolTokenTotalSupply,
                baseTokenStakedAmount,
                withdrawalFeePPM
            );
        }

        uint256 baseTokenShare = baseTokenStakedAmount.mul(basePoolTokenWithdrawalAmount);

        amounts.baseTokenAmountToTransferFromVaultToProvider = _deductFee(
            1,
            baseTokenShare,
            basePoolTokenTotalSupply,
            withdrawalFeePPM
        );

        amounts.baseTokenAmountToDeductFromLiquidity = _deductFee(
            baseTokenLiquidity,
            baseTokenShare,
            basePoolTokenTotalSupply.mul(baseTokenVaultBalance),
            withdrawalFeePPM
        );

        amounts.networkTokenAmountToDeductFromLiquidity = _deductFee(
            networkTokenLiquidity,
            baseTokenShare,
            basePoolTokenTotalSupply.mul(baseTokenVaultBalance),
            0
        );

        if (baseTokenVaultBalance >= baseTokenStakedAmount) {
            // the pool is not in a base token deficit
            uint256 baseTokenOffsetAmount = _deductFee(
                baseTokenVaultBalance - baseTokenStakedAmount,
                basePoolTokenWithdrawalAmount,
                basePoolTokenTotalSupply,
                withdrawalFeePPM
            );

            uint256 networkTokenArbitrageAmount = _posArbitrage(
                MathEx.subMax0(networkTokenLiquidity, amounts.networkTokenAmountToDeductFromLiquidity),
                MathEx.subMax0(baseTokenLiquidity, amounts.baseTokenAmountToDeductFromLiquidity),
                basePoolTokenTotalSupply,
                baseTokenOffsetAmount,
                tradeFeePPM,
                withdrawalFeePPM,
                baseTokenShare
            );

            if (
                networkTokenArbitrageAmount.add(amounts.networkTokenAmountToDeductFromLiquidity) <=
                networkTokenLiquidity
            ) {
                amounts.networkTokenArbitrageAmount = -networkTokenArbitrageAmount.toInt256();
            }
        } else {
            // the pool is in a base token deficit
            if (amounts.baseTokenAmountToTransferFromVaultToProvider <= baseTokenVaultBalance) {
                uint256 baseTokenOffsetAmount = _deductFee(
                    baseTokenStakedAmount - baseTokenVaultBalance,
                    basePoolTokenWithdrawalAmount,
                    basePoolTokenTotalSupply,
                    withdrawalFeePPM
                );

                amounts.networkTokenArbitrageAmount = _negArbitrage(
                    MathEx.subMax0(networkTokenLiquidity, amounts.networkTokenAmountToDeductFromLiquidity),
                    MathEx.subMax0(baseTokenLiquidity, amounts.baseTokenAmountToDeductFromLiquidity),
                    basePoolTokenTotalSupply,
                    baseTokenOffsetAmount,
                    tradeFeePPM,
                    withdrawalFeePPM,
                    baseTokenShare
                ).toInt256();
            }

            if (amounts.networkTokenArbitrageAmount == 0) {
                // the withdrawal amount is larger than the vault's balance
                uint256 aMx = networkTokenLiquidity.mul(basePoolTokenWithdrawalAmount);
                uint256 bMd = baseTokenLiquidity.mul(basePoolTokenTotalSupply);

                amounts.networkTokenAmountToMintForProvider = _deductFee(
                    baseTokenStakedAmount - baseTokenVaultBalance,
                    aMx,
                    bMd,
                    withdrawalFeePPM
                );

                amounts.baseTokenAmountToTransferFromVaultToProvider = _deductFee(
                    baseTokenVaultBalance,
                    basePoolTokenWithdrawalAmount,
                    basePoolTokenTotalSupply,
                    withdrawalFeePPM
                );

                amounts.baseTokenAmountToDeductFromLiquidity = _deductFee(
                    baseTokenLiquidity,
                    basePoolTokenWithdrawalAmount,
                    basePoolTokenTotalSupply,
                    withdrawalFeePPM
                );

                amounts.networkTokenAmountToDeductFromLiquidity = _deductFee(
                    networkTokenLiquidity,
                    basePoolTokenWithdrawalAmount,
                    basePoolTokenTotalSupply,
                    0
                );
            }
        }

        // TODO: withdrawal fee
        amounts.baseTokenWithdrawalFeeAmount = 0;
    }

    /**
     * @dev returns `xy * (1 - n) / z`, assuming `n` is normalized
     */
    function _deductFee(
        uint256 x,
        uint256 y,
        uint256 z,
        uint256 n
    ) internal pure returns (uint256) {
        return MathEx.mulDivF(x, y.mul(PPM_RESOLUTION - n), z.mul(PPM_RESOLUTION));
    }

    /**
     * @dev recalculates the values of `x`, `d` and `e`
     *
     * let the following denote the input:
     * E = base token amount to transfer from the external protection wallet to the provider
     * x = base pool token withdrawal amount
     * d = base pool token total supply
     * e = base token staked amount
     * n = withdrawal fee in ppm units
     *
     * output, assuming `n` is normalized:
     * x = x - E / (1 - n) * d / e
     * d = d - E / (1 - n) * d / e
     * e = e - E / (1 - n)
     */
    function _reviseInput(
        uint256 baseTokenAmountToTransferFromExternalProtectionWalletToProvider,
        uint256 basePoolTokenWithdrawalAmount,
        uint256 basePoolTokenTotalSupply,
        uint256 baseTokenStakedAmount,
        uint256 withdrawalFeePPM
    )
        internal
        pure
        returns (
            uint256,
            uint256,
            uint256
        )
    {
        uint256 baseTokenAmountToTransferFromExternalProtectionWalletToProviderPlusFee = MathEx.mulDivF(
            baseTokenAmountToTransferFromExternalProtectionWalletToProvider,
            PPM_RESOLUTION,
            PPM_RESOLUTION - withdrawalFeePPM
        );
        uint256 baseTokenAmountToTransferFromExternalProtectionWalletToProviderPlusFeeMulRatio = MathEx.mulDivF(
            baseTokenAmountToTransferFromExternalProtectionWalletToProviderPlusFee,
            basePoolTokenTotalSupply,
            baseTokenStakedAmount
        );
        return (
            basePoolTokenWithdrawalAmount.sub(
                baseTokenAmountToTransferFromExternalProtectionWalletToProviderPlusFeeMulRatio
            ),
            basePoolTokenTotalSupply.sub(
                baseTokenAmountToTransferFromExternalProtectionWalletToProviderPlusFeeMulRatio
            ),
            baseTokenStakedAmount.sub(baseTokenAmountToTransferFromExternalProtectionWalletToProviderPlusFee)
        );
    }

    /**
     * @dev returns the amount of network tokens which should be removed from the pool in order to create an optimal
     * arbitrage incentive
     *
     * let the following denote the input:
     * a = network token hypothetical trading liquidity
     * b = base token hypothetical trading liquidity
     * d = base pool token total supply
     * e = base token staked amount
     * f = base token redundant amount
     * m = trade fee in ppm units
     * n = withdrawal fee in ppm units
     * x = base pool token withdrawal amount
     * ex = base token share
     *
     * output, assuming `m` and `n` are normalized:
     * if `f(f + bm - 2fm) / (b - fm) <  exn / d` return `af(b(2 - m) - f) / (b(b - fm))`
     * if `f(f + bm - 2fm) / (b - fm) >= exn / d` return `0`
     */
    function _posArbitrage(
        uint256 networkTokenLiquidity,
        uint256 baseTokenLiquidity,
        uint256 basePoolTokenTotalSupply,
        uint256 baseTokenOffsetAmount,
        uint256 tradeFeePPM,
        uint256 withdrawalFeePPM,
        uint256 baseTokenShare
    ) internal pure returns (uint256) {
        return
            _calcArbitrage(
                networkTokenLiquidity,
                baseTokenLiquidity,
                basePoolTokenTotalSupply,
                baseTokenOffsetAmount,
                withdrawalFeePPM,
                baseTokenShare,
                _posArbitrage(baseTokenLiquidity, baseTokenOffsetAmount, tradeFeePPM)
            );
    }

    /**
     * @dev returns the amount of network tokens which should be added to the pool in order to create an optimal
     * arbitrage incentive
     *
     * let the following denote the input:
     * a = network token hypothetical trading liquidity
     * b = base token hypothetical trading liquidity
     * d = base pool token total supply
     * e = base token staked amount
     * f = base token required amount
     * m = trade fee in ppm units
     * n = withdrawal fee in ppm units
     * x = base pool token withdrawal amount
     * ex = base token share
     *
     * output, assuming `m` and `n` are normalized:
     * if `f(f - bm - 2fm) / (b + fm) <  exn / d` return `af(b(2 - m) + f) / (b(b + fm))`
     * if `f(f - bm - 2fm) / (b + fm) >= exn / d` return `0`
     */
    function _negArbitrage(
        uint256 networkTokenLiquidity,
        uint256 baseTokenLiquidity,
        uint256 basePoolTokenTotalSupply,
        uint256 baseTokenOffsetAmount,
        uint256 tradeFeePPM,
        uint256 withdrawalFeePPM,
        uint256 baseTokenShare
    ) internal pure returns (uint256) {
        return
            _calcArbitrage(
                networkTokenLiquidity,
                baseTokenLiquidity,
                basePoolTokenTotalSupply,
                baseTokenOffsetAmount,
                withdrawalFeePPM,
                baseTokenShare,
                _negArbitrage(baseTokenLiquidity, baseTokenOffsetAmount, tradeFeePPM)
            );
    }

    /**
     * @dev returns a pair of quotients
     *
     * let the following denote the input:
     * b = base token hypothetical trading liquidity
     * f = base token redundant amount
     * m = trade fee in ppm units
     *
     * output, assuming `m` is normalized:
     * 1. `(f + bm - 2fm) / (b - fm)`
     * 2. `(2b - bm - f) / (b - fm)`
     */
    function _posArbitrage(
        uint256 baseTokenLiquidity,
        uint256 baseTokenOffsetAmount,
        uint256 tradeFeePPM
    ) internal pure returns (Quotient[2] memory) {
        uint256 bm = baseTokenLiquidity.mul(tradeFeePPM);
        uint256 fm = baseTokenOffsetAmount.mul(tradeFeePPM);
        uint256 bM = baseTokenLiquidity.mul(PPM_RESOLUTION);
        uint256 fM = baseTokenOffsetAmount.mul(PPM_RESOLUTION);
        return [
            Quotient({ n1: fM.add(bm), n2: fm.mul(2), d1: bM, d2: fm }),
            Quotient({ n1: baseTokenLiquidity.mul(2 * PPM_RESOLUTION - tradeFeePPM), n2: fM, d1: bM, d2: fm })
        ];
    }

    /**
     * @dev returns a pair of quotients
     *
     * let the following denote the input:
     * b = base token hypothetical trading liquidity
     * f = base token required amount
     * m = trade fee in ppm units
     *
     * output, assuming `m` is normalized:
     * 1. `(f - bm - 2fm) / (b + fm)`
     * 2. `(2b - bm + f) / (b + fm)`
     */
    function _negArbitrage(
        uint256 baseTokenLiquidity,
        uint256 baseTokenOffsetAmount,
        uint256 tradeFeePPM
    ) internal pure returns (Quotient[2] memory) {
        uint256 bm = baseTokenLiquidity.mul(tradeFeePPM);
        uint256 fm = baseTokenOffsetAmount.mul(tradeFeePPM);
        uint256 bM = baseTokenLiquidity.mul(PPM_RESOLUTION);
        uint256 fM = baseTokenOffsetAmount.mul(PPM_RESOLUTION);
        return [
            Quotient({ n1: fM, n2: bm.add(fm.mul(2)), d1: bM.add(fm), d2: 0 }),
            Quotient({
                n1: baseTokenLiquidity.mul(2 * PPM_RESOLUTION - tradeFeePPM).add(fM),
                n2: 0,
                d1: bM.add(fm),
                d2: 0
            })
        ];
    }

    /**
     * @dev returns the arbitrage if it is smaller than the fee paid, and 0 otherwise
     */
    function _calcArbitrage(
        uint256 networkTokenLiquidity,
        uint256 baseTokenLiquidity,
        uint256 basePoolTokenTotalSupply,
        uint256 baseTokenOffsetAmount,
        uint256 withdrawalFeePPM,
        uint256 baseTokenShare,
        Quotient[2] memory quotients
    ) internal pure returns (uint256) {
        Fraction memory y = _subMax0(quotients[0]);
        if (
            MathEx.mulDivF(baseTokenOffsetAmount, y.n, y.d) <
            MathEx.mulDivF(baseTokenShare, withdrawalFeePPM, basePoolTokenTotalSupply.mul(PPM_RESOLUTION))
        ) {
            Fraction memory z = _subMax0(quotients[1]);
            return MathEx.mulDivF(networkTokenLiquidity.mul(baseTokenOffsetAmount), z.n, baseTokenLiquidity.mul(z.d));
        }
        return 0;
    }

    /**
     * @dev returns the maximum of `(q.n1 - q.n2) / (q.d1 - q.d2)` and 0
     */
    function _subMax0(Quotient memory q) internal pure returns (Fraction memory) {
        if (q.n1 > q.n2 && q.d1 > q.d2) {
            // the quotient is finite and positive
            return Fraction({ n: q.n1 - q.n2, d: q.d1 - q.d2 });
        }
        if (q.n2 > q.n1 && q.d2 > q.d1) {
            // the quotient is finite and positive
            return Fraction({ n: q.n2 - q.n1, d: q.d2 - q.d1 });
        }
        // the quotient is not finite or not positive
        return Fraction({ n: 0, d: q.d1 == q.d2 ? 0 : 1 });
    }

    /**
     * @dev sets the default trading fee (in units of PPM)
     */
    function _setDefaultTradingFeePPM(uint32 newDefaultTradingFeePPM) private {
        uint32 prevDefaultTradingFeePPM = _defaultTradingFeePPM;
        if (prevDefaultTradingFeePPM == newDefaultTradingFeePPM) {
            return;
        }

        _defaultTradingFeePPM = newDefaultTradingFeePPM;

        emit DefaultTradingFeePPMUpdated({ prevFeePPM: prevDefaultTradingFeePPM, newFeePPM: newDefaultTradingFeePPM });
    }

    /**
     * @dev returns a storage reference to pool data
     */
    function _poolStorage(IReserveToken pool) private view returns (Pool storage) {
        Pool storage p = _pools[pool];
        require(_validPool(p), "ERR_POOL_DOES_NOT_EXIST");

        return p;
    }

    /**
     * @dev returns whether a pool is valid
     */
    function _validPool(Pool memory pool) private pure returns (bool) {
        return address(pool.poolToken) != address(0x0);
    }
}<|MERGE_RESOLUTION|>--- conflicted
+++ resolved
@@ -40,15 +40,7 @@
 
     uint32 private constant DEFAULT_TRADING_FEE_PPM = 2000; // 0.2%
 
-<<<<<<< HEAD
-    // withdrawal-related input which can be retrieved from the pool
-=======
-    string private constant POOL_TOKEN_SYMBOL_PREFIX = "bn";
-    string private constant POOL_TOKEN_NAME_PREFIX = "Bancor";
-    string private constant POOL_TOKEN_NAME_SUFFIX = "Pool Token";
-
     // withdrawal-related input data
->>>>>>> 11897c5a
     struct PoolWithdrawalParams {
         uint256 networkTokenAvgTradingLiquidity;
         uint256 baseTokenAvgTradingLiquidity;
