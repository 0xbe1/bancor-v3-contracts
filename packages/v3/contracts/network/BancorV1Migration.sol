// SPDX-License-Identifier: SEE LICENSE IN LICENSE
pragma solidity 0.8.9;

import { ReentrancyGuard } from "@openzeppelin/contracts/security/ReentrancyGuard.sol";
import { SafeERC20 } from "@openzeppelin/contracts/token/ERC20/utils/SafeERC20.sol";
import { IERC20 } from "@openzeppelin/contracts/token/ERC20/IERC20.sol";

import { Utils } from "../utility/Utils.sol";
import { uncheckedInc } from "../utility/MathEx.sol";
import { BancorNetwork } from "./BancorNetwork.sol";
import { IPoolToken } from "../pools/interfaces/IPoolToken.sol";
import { ReserveToken, ReserveTokenLibrary } from "../token/ReserveToken.sol";

interface IBancorConverterV2 {
    function reserveTokens() external view returns (ReserveToken[] memory);

    function removeLiquidity(
        uint256 amount,
        ReserveToken[] memory reserveTokens,
        uint256[] memory reserveMinReturnAmounts
    ) external returns (uint256[] memory);
}

contract BancorV1Migration is ReentrancyGuard, Utils {
    using SafeERC20 for IERC20;
    using SafeERC20 for IPoolToken;
    using ReserveTokenLibrary for ReserveToken;

    BancorNetwork private immutable _network;

    constructor(BancorNetwork network) validAddress(address(network)) {
        _network = network;
    }

    receive() external payable {}

    function migratePoolTokens(IPoolToken poolToken, uint256 amount) external nonReentrant {
        poolToken.safeTransferFrom(msg.sender, address(this), amount);

        IBancorConverterV2 converter = IBancorConverterV2(payable(poolToken.owner()));

        ReserveToken[] memory reserveTokens = converter.reserveTokens();

        uint256[] memory minReturnAmounts = new uint256[](2);
        for (uint256 i = 0; i < 2; i = uncheckedInc(i)) {
            minReturnAmounts[i] = 1;
        }

        uint256[] memory reserveAmounts = converter.removeLiquidity(amount, reserveTokens, minReturnAmounts);

        for (uint256 i = 0; i < 2; i = uncheckedInc(i)) {
            if (reserveTokens[i].isNativeToken()) {
                _network.depositFor{ value: reserveAmounts[i] }(msg.sender, reserveTokens[i], reserveAmounts[i]);
            } else {
<<<<<<< HEAD
                reserveTokens[i].ensureApprove(address(_network), reserveAmounts[i]);
=======
                reserveTokens[i].toIERC20().safeApprove(address(_network), reserveAmounts[i]);
>>>>>>> 09333843
                _network.depositFor(msg.sender, reserveTokens[i], reserveAmounts[i]);
            }
        }
    }
}<|MERGE_RESOLUTION|>--- conflicted
+++ resolved
@@ -52,11 +52,7 @@
             if (reserveTokens[i].isNativeToken()) {
                 _network.depositFor{ value: reserveAmounts[i] }(msg.sender, reserveTokens[i], reserveAmounts[i]);
             } else {
-<<<<<<< HEAD
-                reserveTokens[i].ensureApprove(address(_network), reserveAmounts[i]);
-=======
                 reserveTokens[i].toIERC20().safeApprove(address(_network), reserveAmounts[i]);
->>>>>>> 09333843
                 _network.depositFor(msg.sender, reserveTokens[i], reserveAmounts[i]);
             }
         }
