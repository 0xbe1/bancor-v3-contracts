// SPDX-License-Identifier: SEE LICENSE IN LICENSE
pragma solidity 0.7.6;
pragma abicoder v2;

import "../../pools/interfaces/IPoolToken.sol";
import "../../pools/interfaces/INetworkTokenPool.sol";

import "../../token/interfaces/IReserveToken.sol";

import "../../utility/interfaces/IUpgradeable.sol";

import "./IBancorNetwork.sol";

/**
 * @dev Pending Withdrawals interface
 */
interface IPendingWithdrawals is IUpgradeable {
    struct Position {
        IPoolToken poolToken;
        uint256 amount;
        uint256 createdAt;
    }

<<<<<<< HEAD
    function network() external view returns (IBancorNetwork);

    function networkTokenPool() external view returns (INetworkTokenPool);

=======
    /**
     * @dev returns mapping between accounts and their pending positions
     */
>>>>>>> fc188dae
    function positions(address account) external view returns (Position[] memory);

    /**
     * @dev returns the lock duration
     */
    function lockDuration() external view returns (uint256);

    /**
     * @dev returns withdrawal window duration
     */
    function withdrawalWindowDuration() external view returns (uint256);
}<|MERGE_RESOLUTION|>--- conflicted
+++ resolved
@@ -21,16 +21,19 @@
         uint256 createdAt;
     }
 
-<<<<<<< HEAD
+    /**
+     * @dev returns the network contract
+     */
     function network() external view returns (IBancorNetwork);
 
+    /**
+     * @dev returns the network pool token contract
+     */
     function networkTokenPool() external view returns (INetworkTokenPool);
 
-=======
     /**
      * @dev returns mapping between accounts and their pending positions
      */
->>>>>>> fc188dae
     function positions(address account) external view returns (Position[] memory);
 
     /**
