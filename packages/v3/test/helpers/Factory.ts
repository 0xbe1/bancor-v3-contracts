--- conflicted
+++ resolved
@@ -181,12 +181,8 @@
 
     const networkSettings = await createProxy(Contracts.NetworkSettings);
 
-<<<<<<< HEAD
-    const vault = await createProxy(Contracts.BancorVault, { ctorArgs: [networkToken.address] });
+    const bancorVault = await createProxy(Contracts.BancorVault, { ctorArgs: [networkToken.address] });
     const externalProtectionVault = await createProxy(Contracts.ExternalProtectionVault);
-=======
-    const bancorVault = await createProxy(Contracts.BancorVault, { ctorArgs: [networkToken.address] });
->>>>>>> 938c3fd1
 
     const poolTokenFactory = await createProxy(Contracts.PoolTokenFactory);
     const networkPoolToken = await createPoolToken(poolTokenFactory, networkToken);
@@ -233,12 +229,8 @@
         govToken,
         govTokenGovernance,
         networkPoolToken,
-<<<<<<< HEAD
-        vault,
+        bancorVault,
         externalProtectionVault,
-=======
-        bancorVault,
->>>>>>> 938c3fd1
         networkTokenPool,
         pendingWithdrawals,
         poolTokenFactory,
