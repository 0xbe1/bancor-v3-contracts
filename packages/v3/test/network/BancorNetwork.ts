--- conflicted
+++ resolved
@@ -41,18 +41,11 @@
     specToString,
     feeToString
 } from '../helpers/Factory';
-<<<<<<< HEAD
+import { createLegacySystem } from '../helpers/LegacyFactory';
 import { permitContractSignature } from '../helpers/Permit';
 import { shouldHaveGap } from '../helpers/Proxy';
-import { latest } from '../helpers/Time';
+import { latest, duration } from '../helpers/Time';
 import { toWei } from '../helpers/Types';
-=======
-import { createLegacySystem } from '../helpers/LegacyFactory';
-import { permitSignature } from '../helpers/Permit';
-import { shouldHaveGap } from '../helpers/Proxy';
-import { latest, duration } from '../helpers/Time';
-import { toDecimal, toWei } from '../helpers/Types';
->>>>>>> 545c0124
 import {
     createTokenBySymbol,
     createWallet,
@@ -69,11 +62,7 @@
 import { ethers, waffle } from 'hardhat';
 import { camelCase } from 'lodash';
 
-const {
-    Upgradeable: UpgradeableRoles,
-    BancorNetwork: BancorNetworkRoles,
-    ExternalProtectionVault: ExternalProtectionVaultRoles
-} = roles;
+const { Upgradeable: UpgradeableRoles, BancorNetwork: BancorNetworkRoles } = roles;
 const { solidityKeccak256, formatBytes32String } = utils;
 
 describe('BancorNetwork', () => {
