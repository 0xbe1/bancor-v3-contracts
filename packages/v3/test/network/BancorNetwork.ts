import { AsyncReturnType } from '../../components/ContractBuilder';
import Contracts from '../../components/Contracts';
<<<<<<< HEAD
import {
    NetworkToken,
    GovToken,
    TokenHolder,
    LiquidityProtectionSettings,
    LiquidityProtectionStats,
    LiquidityProtectionStore,
    LiquidityProtectionSystemStore,
    TestCheckpointStore,
    TestLiquidityProtection,
    TestStandardPoolConverter,
    TokenGovernance
} from '../../components/LegacyContracts';
=======
import { TokenGovernance } from '../../components/LegacyContracts';
>>>>>>> 603f27ae
import {
    IERC20,
    BancorVault,
    NetworkSettings,
    PoolToken,
    PoolTokenFactory,
    TestBancorNetwork,
    TestFlashLoanRecipient,
    TestNetworkTokenPool,
    TestPendingWithdrawals,
    TestPoolCollection,
    TestPoolCollectionUpgrader,
    ExternalProtectionVault
} from '../../typechain-types';
import { expectRole, roles } from '../helpers/AccessControl';
import { FeeTypes, MAX_UINT256, NATIVE_TOKEN_ADDRESS, PPM_RESOLUTION, ZERO_ADDRESS } from '../helpers/Constants';
import { BNT, ETH, TKN } from '../helpers/Constants';
import {
    createPool,
    createPoolCollection,
    createSystem,
    depositToPool,
    setupSimplePool,
    PoolSpec
} from '../helpers/Factory';
import { createLegacySystem } from '../helpers/LegacyFactory';
import { permitSignature } from '../helpers/Permit';
import { shouldHaveGap } from '../helpers/Proxy';
import { latest, duration } from '../helpers/Time';
import { toDecimal, toWei } from '../helpers/Types';
import {
    createTokenBySymbol,
    createWallet,
    errorMessageTokenExceedsAllowance,
    getBalance,
    getTransactionCost,
    transfer,
    TokenWithAddress
} from '../helpers/Utils';
import { SignerWithAddress } from '@nomiclabs/hardhat-ethers/signers';
import { expect } from 'chai';
import Decimal from 'decimal.js';
import { BigNumber, ContractTransaction, Signer, utils, Wallet } from 'ethers';
import { ethers, waffle } from 'hardhat';
import { camelCase } from 'lodash';

const {
    Upgradeable: UpgradeableRoles,
    BancorNetwork: BancorNetworkRoles,
    ExternalProtectionVault: ExternalProtectionVaultRoles
} = roles;
const { solidityKeccak256, formatBytes32String } = utils;

describe('BancorNetwork', () => {
    let deployer: SignerWithAddress;
    let nonOwner: SignerWithAddress;
    let newOwner: SignerWithAddress;

    const INITIAL_RATE = { n: BigNumber.from(1), d: BigNumber.from(2) };

    shouldHaveGap('BancorNetwork', '_networkTokenPool');

    before(async () => {
        [deployer, nonOwner, newOwner] = await ethers.getSigners();
    });

    const networkPermitSignature = async (
        sender: Wallet,
        tokenAddress: string,
        network: TestBancorNetwork,
        amount: BigNumber,
        deadline: BigNumber
    ) => {
        if (
            tokenAddress === NATIVE_TOKEN_ADDRESS ||
            tokenAddress === ZERO_ADDRESS ||
            tokenAddress === (await network.networkToken())
        ) {
            return {
                v: BigNumber.from(0),
                r: formatBytes32String(''),
                s: formatBytes32String('')
            };
        }

        const reserveToken = await Contracts.TestERC20Token.attach(tokenAddress);
        const senderAddress = await sender.getAddress();

        const nonce = await reserveToken.nonces(senderAddress);

        return permitSignature(
            sender,
            await reserveToken.name(),
            reserveToken.address,
            network.address,
            amount,
            nonce,
            deadline
        );
    };

    const specToString = (spec: PoolSpec) => {
        if (spec.tradingFeePPM !== undefined) {
            return `${spec.symbol} (balance=${spec.balance}, fee=${feeToString(spec.tradingFeePPM)})`;
        }

        return `${spec.symbol} (balance=${spec.balance})`;
    };

    const initWithdraw = async (
        provider: SignerWithAddress,
        pendingWithdrawals: TestPendingWithdrawals,
        poolToken: PoolToken,
        amount: BigNumber
    ) => {
        await poolToken.connect(provider).approve(pendingWithdrawals.address, amount);
        await pendingWithdrawals.connect(provider).initWithdrawal(poolToken.address, amount);

        const withdrawalRequestIds = await pendingWithdrawals.withdrawalRequestIds(provider.address);
        const id = withdrawalRequestIds[withdrawalRequestIds.length - 1];
        const withdrawalRequest = await pendingWithdrawals.withdrawalRequest(id);
        const creationTime = withdrawalRequest.createdAt;

        return { id, creationTime };
    };

    const trade = async (
        trader: SignerWithAddress,
        sourceToken: TokenWithAddress,
        targetToken: TokenWithAddress,
        amount: BigNumber,
        minReturnAmount: BigNumber,
        deadline: BigNumber,
        beneficiary: string,
        network: TestBancorNetwork
    ) => {
        let value = BigNumber.from(0);
        if (sourceToken.address === NATIVE_TOKEN_ADDRESS) {
            value = amount;
        } else {
            const reserveToken = await Contracts.TestERC20Token.attach(sourceToken.address);

            await reserveToken.transfer(await trader.getAddress(), amount);
            await reserveToken.connect(trader).approve(network.address, amount);
        }

        return network
            .connect(trader)
            .trade(sourceToken.address, targetToken.address, amount, minReturnAmount, deadline, beneficiary, {
                value
            });
    };

    const feeToString = (feePPM: number) => `${toDecimal(feePPM).mul(100).div(toDecimal(PPM_RESOLUTION))}%`;

    describe('construction', () => {
        let network: TestBancorNetwork;
        let networkSettings: NetworkSettings;
        let networkToken: IERC20;
        let govToken: IERC20;
        let networkTokenGovernance: TokenGovernance;
        let govTokenGovernance: TokenGovernance;
        let networkTokenPool: TestNetworkTokenPool;
        let poolCollectionUpgrader: TestPoolCollectionUpgrader;
        let bancorVault: BancorVault;
        let externalProtectionVault: ExternalProtectionVault;
        let pendingWithdrawals: TestPendingWithdrawals;
        let networkPoolToken: PoolToken;

        beforeEach(async () => {
            ({
                network,
                networkSettings,
                networkToken,
                govToken,
                networkTokenGovernance,
                govTokenGovernance,
                networkTokenPool,
                poolCollectionUpgrader,
                bancorVault,
                externalProtectionVault,
                pendingWithdrawals,
                networkPoolToken
            } = await createSystem());
        });

        it('should revert when attempting to reinitialize', async () => {
            await expect(
                network.initialize(networkTokenPool.address, pendingWithdrawals.address, poolCollectionUpgrader.address)
            ).to.be.revertedWith('Initializable: contract is already initialized');
        });

        it('should revert when attempting to initialize with an invalid network token pool contract', async () => {
            const network = await Contracts.BancorNetwork.deploy(
                networkTokenGovernance.address,
                govTokenGovernance.address,
                networkSettings.address,
                bancorVault.address,
                networkPoolToken.address,
                externalProtectionVault.address
            );

            await expect(
                network.initialize(ZERO_ADDRESS, pendingWithdrawals.address, poolCollectionUpgrader.address)
            ).to.be.revertedWith('InvalidAddress');
        });

        it('should revert when attempting to initialize with an invalid pending withdrawals contract', async () => {
            const network = await Contracts.BancorNetwork.deploy(
                networkTokenGovernance.address,
                govTokenGovernance.address,
                networkSettings.address,
                bancorVault.address,
                networkPoolToken.address,
                externalProtectionVault.address
            );

            await expect(
                network.initialize(networkTokenPool.address, ZERO_ADDRESS, poolCollectionUpgrader.address)
            ).to.be.revertedWith('InvalidAddress');
        });

        it('should revert when attempting to initialize with an invalid pool collection upgrader contract', async () => {
            const network = await Contracts.BancorNetwork.deploy(
                networkTokenGovernance.address,
                govTokenGovernance.address,
                networkSettings.address,
                bancorVault.address,
                networkPoolToken.address,
                externalProtectionVault.address
            );

            await expect(
                network.initialize(networkTokenPool.address, pendingWithdrawals.address, ZERO_ADDRESS)
            ).to.be.revertedWith('InvalidAddress');
        });

        it('should revert when initialized with an invalid network token governance contract', async () => {
            await expect(
                Contracts.BancorNetwork.deploy(
                    ZERO_ADDRESS,
                    govTokenGovernance.address,
                    networkSettings.address,
                    bancorVault.address,
                    networkPoolToken.address,
                    externalProtectionVault.address
                )
            ).to.be.revertedWith('InvalidAddress');
        });

        it('should revert when initialized with an invalid governance token governance contract', async () => {
            await expect(
                Contracts.BancorNetwork.deploy(
                    networkTokenGovernance.address,
                    ZERO_ADDRESS,
                    networkSettings.address,
                    bancorVault.address,
                    networkPoolToken.address,
                    externalProtectionVault.address
                )
            ).to.be.revertedWith('InvalidAddress');
        });

        it('should revert when initialized with an invalid network settings contract', async () => {
            await expect(
                Contracts.BancorNetwork.deploy(
                    networkTokenGovernance.address,
                    govTokenGovernance.address,
                    ZERO_ADDRESS,
                    bancorVault.address,
                    networkPoolToken.address,
                    externalProtectionVault.address
                )
            ).to.be.revertedWith('InvalidAddress');
        });

        it('should revert when initialized with an invalid vault contract', async () => {
            await expect(
                Contracts.BancorNetwork.deploy(
                    networkTokenGovernance.address,
                    govTokenGovernance.address,
                    networkSettings.address,
                    ZERO_ADDRESS,
                    networkPoolToken.address,
                    externalProtectionVault.address
                )
            ).to.be.revertedWith('InvalidAddress');
        });

        it('should revert when initialized with an invalid network pool token contract', async () => {
            await expect(
                Contracts.BancorNetwork.deploy(
                    networkTokenGovernance.address,
                    govTokenGovernance.address,
                    networkSettings.address,
                    bancorVault.address,
                    ZERO_ADDRESS,
                    externalProtectionVault.address
                )
            ).to.be.revertedWith('InvalidAddress');
        });

        it('should revert when initialized with an invalid external protection vault contract', async () => {
            const { networkTokenGovernance, govTokenGovernance, networkSettings, bancorVault, networkPoolToken } =
                await createSystem();

            await expect(
                Contracts.BancorNetwork.deploy(
                    networkTokenGovernance.address,
                    govTokenGovernance.address,
                    networkSettings.address,
                    bancorVault.address,
                    networkPoolToken.address,
                    ZERO_ADDRESS
                )
            ).to.be.revertedWith('InvalidAddress');
        });

        it('should be properly initialized', async () => {
            expect(await network.version()).to.equal(1);

            await expectRole(network, UpgradeableRoles.ROLE_ADMIN, UpgradeableRoles.ROLE_ADMIN, [deployer.address]);

            expect(await network.networkToken()).to.equal(networkToken.address);
            expect(await network.networkTokenGovernance()).to.equal(networkTokenGovernance.address);
            expect(await network.govToken()).to.equal(govToken.address);
            expect(await network.govTokenGovernance()).to.equal(govTokenGovernance.address);
            expect(await network.settings()).to.equal(networkSettings.address);
            expect(await network.vault()).to.equal(bancorVault.address);
            expect(await network.networkPoolToken()).to.equal(networkPoolToken.address);
            expect(await network.networkTokenPool()).to.equal(networkTokenPool.address);
            expect(await network.pendingWithdrawals()).to.equal(pendingWithdrawals.address);
            expect(await network.poolCollectionUpgrader()).to.equal(poolCollectionUpgrader.address);
            expect(await network.externalProtectionVault()).to.equal(externalProtectionVault.address);
            expect(await network.poolCollections()).to.be.empty;
            expect(await network.liquidityPools()).to.be.empty;
            expect(await network.isPoolValid(networkToken.address)).to.be.true;
        });
    });

    describe('pool collections', () => {
        let networkSettings: NetworkSettings;
        let network: TestBancorNetwork;
        let poolTokenFactory: PoolTokenFactory;
        let poolCollection: TestPoolCollection;
        let poolCollectionUpgrader: TestPoolCollectionUpgrader;
        let poolType: number;

        beforeEach(async () => {
            ({ network, networkSettings, poolTokenFactory, poolCollection, poolCollectionUpgrader } =
                await createSystem());

            poolType = await poolCollection.poolType();
        });

        describe('adding new pool collection', () => {
            it('should revert when a non-owner attempts to add a new pool collection', async () => {
                await expect(network.connect(nonOwner).addPoolCollection(poolCollection.address)).to.be.revertedWith(
                    'AccessDenied'
                );
            });

            it('should revert when attempting to add an invalid pool collection', async () => {
                await expect(network.connect(nonOwner).addPoolCollection(ZERO_ADDRESS)).to.be.revertedWith(
                    'InvalidAddress'
                );
            });

            it('should add a new pool collections', async () => {
                expect(await network.poolCollections()).to.be.empty;
                expect(await network.latestPoolCollection(poolType)).to.equal(ZERO_ADDRESS);

                const res = await network.addPoolCollection(poolCollection.address);
                await expect(res).to.emit(network, 'PoolCollectionAdded').withArgs(poolType, poolCollection.address);
                await expect(res)
                    .to.emit(network, 'LatestPoolCollectionReplaced')
                    .withArgs(poolType, ZERO_ADDRESS, poolCollection.address);

                expect(await network.poolCollections()).to.have.members([poolCollection.address]);
                expect(await network.latestPoolCollection(poolType)).to.equal(poolCollection.address);
            });

            context('with an existing pool collection', () => {
                beforeEach(async () => {
                    await network.addPoolCollection(poolCollection.address);
                });

                it('should revert when attempting to add the same pool collection', async () => {
                    await expect(network.addPoolCollection(poolCollection.address)).to.be.revertedWith('AlreadyExists');
                });

                it('should revert when attempting to add a pool collection with the same version', async () => {
                    const newPoolCollection = await createPoolCollection(
                        network,
                        poolTokenFactory,
                        poolCollectionUpgrader,
                        await poolCollection.version()
                    );

                    await expect(network.addPoolCollection(newPoolCollection.address)).to.be.revertedWith(
                        'AlreadyExists'
                    );
                });

                it('should add a new pool collection with the same type', async () => {
                    expect(await network.poolCollections()).to.have.members([poolCollection.address]);

                    const newPoolCollection = await createPoolCollection(
                        network,
                        poolTokenFactory,
                        poolCollectionUpgrader,
                        (await poolCollection.version()) + 1
                    );
                    const poolType = await newPoolCollection.poolType();

                    const res = await network.addPoolCollection(newPoolCollection.address);
                    await expect(res)
                        .to.emit(network, 'PoolCollectionAdded')
                        .withArgs(poolType, newPoolCollection.address);
                    await expect(res)
                        .to.emit(network, 'LatestPoolCollectionReplaced')
                        .withArgs(poolType, poolCollection.address, newPoolCollection.address);

                    expect(await network.poolCollections()).to.have.members([
                        poolCollection.address,
                        newPoolCollection.address
                    ]);
                });
            });
        });

        describe('removing existing pool collections', () => {
            beforeEach(async () => {
                await network.addPoolCollection(poolCollection.address);
            });

            it('should add another new pool collection with the same type', async () => {
                expect(await network.poolCollections()).to.have.members([poolCollection.address]);

                const newPoolCollection = await createPoolCollection(
                    network,
                    poolTokenFactory,
                    poolCollectionUpgrader,
                    (await poolCollection.version()) + 1
                );
                const poolType = await newPoolCollection.poolType();

                const res = await network.addPoolCollection(newPoolCollection.address);
                await expect(res).to.emit(network, 'PoolCollectionAdded').withArgs(poolType, newPoolCollection.address);
                await expect(res)
                    .to.emit(network, 'LatestPoolCollectionReplaced')
                    .withArgs(poolType, poolCollection.address, newPoolCollection.address);

                expect(await network.poolCollections()).to.have.members([
                    poolCollection.address,
                    newPoolCollection.address
                ]);
            });

            it('should revert when a attempting to remove a pool with a non-existing alternative pool collection', async () => {
                const newPoolCollection = await createPoolCollection(
                    network,
                    poolTokenFactory,
                    poolCollectionUpgrader,
                    (await poolCollection.version()) + 1
                );
                await expect(
                    network.removePoolCollection(poolCollection.address, newPoolCollection.address)
                ).to.be.revertedWith('DoesNotExist');
            });

            context('with an exiting alternative pool collection', () => {
                let newPoolCollection: TestPoolCollection;
                let lastCollection: TestPoolCollection;

                beforeEach(async () => {
                    newPoolCollection = await createPoolCollection(
                        network,
                        poolTokenFactory,
                        poolCollectionUpgrader,
                        (await poolCollection.version()) + 1
                    );
                    lastCollection = await createPoolCollection(
                        network,
                        poolTokenFactory,
                        poolCollectionUpgrader,
                        (await newPoolCollection.version()) + 1
                    );

                    await network.addPoolCollection(newPoolCollection.address);
                    await network.addPoolCollection(lastCollection.address);
                });

                it('should revert when a non-owner attempts to remove an existing pool collection', async () => {
                    await expect(
                        network
                            .connect(nonOwner)
                            .removePoolCollection(poolCollection.address, newPoolCollection.address)
                    ).to.be.revertedWith('AccessDenied');
                });

                it('should revert when attempting to remove a non-existing pool collection', async () => {
                    await expect(
                        network.removePoolCollection(ZERO_ADDRESS, newPoolCollection.address)
                    ).to.be.revertedWith('InvalidAddress');

                    const otherCollection = await createPoolCollection(
                        network,
                        poolTokenFactory,
                        poolCollectionUpgrader
                    );
                    await expect(
                        network.removePoolCollection(otherCollection.address, newPoolCollection.address)
                    ).to.be.revertedWith('DoesNotExist');
                });

                it('should remove an existing pool collection', async () => {
                    expect(await network.poolCollections()).to.have.members([
                        poolCollection.address,
                        newPoolCollection.address,
                        lastCollection.address
                    ]);
                    expect(await network.latestPoolCollection(poolType)).to.equal(lastCollection.address);

                    const res = await network.removePoolCollection(poolCollection.address, newPoolCollection.address);
                    await expect(res)
                        .to.emit(network, 'PoolCollectionRemoved')
                        .withArgs(poolType, poolCollection.address);
                    await expect(res)
                        .to.emit(network, 'LatestPoolCollectionReplaced')
                        .withArgs(poolType, lastCollection.address, newPoolCollection.address);

                    expect(await network.poolCollections()).to.have.members([
                        newPoolCollection.address,
                        lastCollection.address
                    ]);
                    expect(await network.latestPoolCollection(poolType)).to.equal(newPoolCollection.address);

                    const res2 = await network.removePoolCollection(newPoolCollection.address, lastCollection.address);
                    await expect(res2)
                        .to.emit(network, 'PoolCollectionRemoved')
                        .withArgs(poolType, newPoolCollection.address);
                    await expect(res2)
                        .to.emit(network, 'LatestPoolCollectionReplaced')
                        .withArgs(poolType, newPoolCollection.address, lastCollection.address);

                    expect(await network.poolCollections()).to.have.members([lastCollection.address]);
                    expect(await network.latestPoolCollection(poolType)).to.equal(lastCollection.address);

                    const res3 = await network.removePoolCollection(lastCollection.address, ZERO_ADDRESS);
                    await expect(res3)
                        .to.emit(network, 'PoolCollectionRemoved')
                        .withArgs(poolType, lastCollection.address);
                    await expect(res3)
                        .to.emit(network, 'LatestPoolCollectionReplaced')
                        .withArgs(poolType, lastCollection.address, ZERO_ADDRESS);

                    expect(await network.poolCollections()).to.be.empty;
                    expect(await network.latestPoolCollection(poolType)).to.equal(ZERO_ADDRESS);
                });

                it('should revert when attempting to remove a pool collection with associated pools', async () => {
                    const reserveToken = await Contracts.TestERC20Token.deploy(TKN, TKN, BigNumber.from(1_000_000));
                    await createPool(reserveToken, network, networkSettings, lastCollection);

                    await expect(
                        network.removePoolCollection(lastCollection.address, newPoolCollection.address)
                    ).to.be.revertedWith('NotEmpty');
                });

                it.skip('should revert when attempting to remove a pool collection with an alternative with a different type', async () => {});
            });
        });

        describe('setting the latest pool collections', () => {
            let newPoolCollection: TestPoolCollection;

            beforeEach(async () => {
                newPoolCollection = await createPoolCollection(
                    network,
                    poolTokenFactory,
                    poolCollectionUpgrader,
                    (await poolCollection.version()) + 1
                );

                await network.addPoolCollection(newPoolCollection.address);
                await network.addPoolCollection(poolCollection.address);
            });

            it('should revert when a non-owner attempts to set the latest pool collection', async () => {
                await expect(
                    network.connect(nonOwner).setLatestPoolCollection(poolCollection.address)
                ).to.be.revertedWith('AccessDenied');
            });

            it('should revert when attempting to set the latest pool collection to an invalid pool collection', async () => {
                await expect(network.connect(nonOwner).setLatestPoolCollection(ZERO_ADDRESS)).to.be.revertedWith(
                    'InvalidAddress'
                );

                const newPoolCollection2 = await createPoolCollection(
                    network,
                    poolTokenFactory,
                    poolCollectionUpgrader
                );
                await expect(network.setLatestPoolCollection(newPoolCollection2.address)).to.be.revertedWith(
                    'DoesNotExist'
                );
            });

            it('should ignore setting to the same latest pool collection', async () => {
                await network.setLatestPoolCollection(newPoolCollection.address);

                const res = await network.setLatestPoolCollection(newPoolCollection.address);
                await expect(res).not.to.emit(network, 'LatestPoolCollectionReplaced');
            });

            it('should set the latest pool collection', async () => {
                expect(await network.latestPoolCollection(poolType)).to.equal(poolCollection.address);

                const res = await network.setLatestPoolCollection(newPoolCollection.address);
                await expect(res)
                    .to.emit(network, 'LatestPoolCollectionReplaced')
                    .withArgs(poolType, poolCollection.address, newPoolCollection.address);

                expect(await network.latestPoolCollection(poolType)).to.equal(newPoolCollection.address);

                const res2 = await network.setLatestPoolCollection(poolCollection.address);
                await expect(res2)
                    .to.emit(network, 'LatestPoolCollectionReplaced')
                    .withArgs(poolType, newPoolCollection.address, poolCollection.address);

                expect(await network.latestPoolCollection(poolType)).to.equal(poolCollection.address);
            });
        });
    });

    describe('create pool', () => {
        let reserveToken: TokenWithAddress;
        let network: TestBancorNetwork;
        let networkSettings: NetworkSettings;
        let networkToken: IERC20;
        let poolCollection: TestPoolCollection;
        let poolType: number;

        const testCreatePool = async (symbol: string) => {
            beforeEach(async () => {
                ({ network, networkSettings, networkToken, poolCollection } = await createSystem());

                if (symbol === BNT) {
                    reserveToken = networkToken;
                } else {
                    reserveToken = await createTokenBySymbol(symbol);
                }

                poolType = await poolCollection.poolType();
            });

            it('should revert when attempting to create a pool for an invalid reserve token', async () => {
                await expect(network.createPool(poolType, ZERO_ADDRESS)).to.be.revertedWith('InvalidAddress');
            });

            it('should revert when attempting to create a pool for an unsupported type', async () => {
                await expect(network.createPool(BigNumber.from(12345), reserveToken.address)).to.be.revertedWith(
                    'InvalidType'
                );
            });

            context('with an associated pool collection', () => {
                beforeEach(async () => {
                    await network.addPoolCollection(poolCollection.address);
                });

                context('with a whitelisted token', () => {
                    beforeEach(async () => {
                        await networkSettings.addTokenToWhitelist(reserveToken.address);
                    });

                    it('should create a pool', async () => {
                        expect(await network.isPoolValid(reserveToken.address)).to.be.false;
                        expect(await network.collectionByPool(reserveToken.address)).to.equal(ZERO_ADDRESS);
                        expect(await network.liquidityPools()).to.be.empty;
                        expect(await poolCollection.isPoolValid(reserveToken.address)).to.be.false;

                        const res = await network.createPool(poolType, reserveToken.address);
                        await expect(res)
                            .to.emit(network, 'PoolAdded')
                            .withArgs(poolType, reserveToken.address, poolCollection.address);

                        expect(await network.isPoolValid(reserveToken.address)).to.be.true;
                        expect(await network.collectionByPool(reserveToken.address)).to.equal(poolCollection.address);
                        expect(await network.liquidityPools()).to.have.members([reserveToken.address]);
                        expect(await poolCollection.isPoolValid(reserveToken.address)).to.be.true;
                    });

                    it('should revert when attempting to create a pool for the same reserve token twice', async () => {
                        await network.createPool(poolType, reserveToken.address);
                        await expect(network.createPool(poolType, reserveToken.address)).to.be.revertedWith(
                            'AlreadyExists'
                        );
                    });
                });
            });
        };

        for (const symbol of [ETH, TKN]) {
            context(symbol, () => {
                testCreatePool(symbol);
            });
        }

        context(BNT, () => {
            beforeEach(async () => {
                ({ network, networkToken } = await createSystem());
            });

            it('should revert when attempting to create a pool', async () => {
                await expect(network.createPool(BigNumber.from(1), networkToken.address)).to.be.revertedWith(
                    'InvalidToken'
                );
            });
        });
    });

    describe('upgrade pool', () => {
        let network: TestBancorNetwork;
        let networkSettings: NetworkSettings;
        let networkToken: IERC20;
        let pendingWithdrawals: TestPendingWithdrawals;
        let poolTokenFactory: PoolTokenFactory;
        let poolCollection: TestPoolCollection;
        let poolCollectionUpgrader: TestPoolCollectionUpgrader;
        let targetPoolCollection: TestPoolCollection;

        const MIN_RETURN_AMOUNT = BigNumber.from(1);
        const MIN_LIQUIDITY_FOR_TRADING = toWei(BigNumber.from(100_000));

        const reserveTokenSymbols = [TKN, ETH, TKN];
        let reserveTokenAddresses: string[];

        const setTime = async (time: number) => {
            await network.setTime(time);
            await pendingWithdrawals.setTime(time);
        };

        const setup = async () => {
            ({
                network,
                networkSettings,
                networkToken,
                pendingWithdrawals,
                poolCollection,
                poolCollectionUpgrader,
                poolTokenFactory
            } = await createSystem());

            await networkSettings.setMinLiquidityForTrading(MIN_LIQUIDITY_FOR_TRADING);

            reserveTokenAddresses = [];

            for (const symbol of reserveTokenSymbols) {
                const { token } = await setupSimplePool(
                    {
                        symbol,
                        balance: toWei(BigNumber.from(50_000_000)),
                        initialRate: INITIAL_RATE
                    },
                    deployer,
                    network,
                    networkSettings,
                    poolCollection
                );

                reserveTokenAddresses.push(token.address);
            }

            targetPoolCollection = await createPoolCollection(
                network,
                poolTokenFactory,
                poolCollectionUpgrader,
                (await poolCollection.version()) + 1
            );

            await network.addPoolCollection(targetPoolCollection.address);
            await network.setLatestPoolCollection(targetPoolCollection.address);

            await depositToPool(deployer, networkToken, toWei(BigNumber.from(100_000)), network);

            await network.setTime(await latest());
        };

        beforeEach(async () => {
            await waffle.loadFixture(setup);
        });

        it('should revert when attempting to upgrade already upgraded pools', async () => {
            await network.upgradePools(reserveTokenAddresses);

            await expect(network.upgradePools(reserveTokenAddresses)).to.be.revertedWith('InvalidPoolCollection');
        });

        it('should revert when attempting to upgrade invalid pools', async () => {
            const reserveTokenAddresses2 = [ZERO_ADDRESS, ZERO_ADDRESS, ...reserveTokenAddresses, ZERO_ADDRESS];
            await expect(network.upgradePools(reserveTokenAddresses2)).to.be.revertedWith('InvalidPool');
        });

        it('should upgrade pools', async () => {
            expect(await poolCollection.poolCount()).to.equal(reserveTokenAddresses.length);
            expect(await targetPoolCollection.poolCount()).to.equal(BigNumber.from(0));

            for (const reserveTokenAddress of reserveTokenAddresses) {
                expect(await network.collectionByPool(reserveTokenAddress)).to.equal(poolCollection.address);
            }

            await network.upgradePools(reserveTokenAddresses);

            expect(await poolCollection.poolCount()).to.equal(BigNumber.from(0));
            expect(await targetPoolCollection.poolCount()).to.equal(reserveTokenAddresses.length);

            for (const reserveTokenAddress of reserveTokenAddresses) {
                const isETH = reserveTokenAddress === NATIVE_TOKEN_ADDRESS;

                expect(await network.collectionByPool(reserveTokenAddress)).to.equal(targetPoolCollection.address);

                // perform deposit, withdraw, and trade sanity checks
                const token = { address: reserveTokenAddress };
                const pool = await targetPoolCollection.poolData(reserveTokenAddress);
                const poolToken = await Contracts.PoolToken.attach(pool.poolToken);

                const prevPoolTokenBalance = await poolToken.balanceOf(deployer.address);
                await depositToPool(deployer, token, toWei(BigNumber.from(1_000_000)), network);
                expect(await poolToken.balanceOf(deployer.address)).to.be.gte(prevPoolTokenBalance);

                const poolTokenAmount = await toWei(BigNumber.from(1));
                const { id, creationTime } = await initWithdraw(
                    deployer,
                    pendingWithdrawals,
                    poolToken,
                    poolTokenAmount
                );
                expect(await poolToken.balanceOf(deployer.address)).to.be.gte(
                    prevPoolTokenBalance.sub(poolTokenAmount)
                );

                let prevTokenBalance = await getBalance(token, deployer);
                const withdrawalDuration =
                    (await pendingWithdrawals.lockDuration()) + (await pendingWithdrawals.withdrawalWindowDuration());
                await setTime(creationTime + withdrawalDuration - 1);

                await network.withdraw(id);
                await expect(await getBalance(token, deployer)).to.be.gte(prevTokenBalance);

                const tradeAmount = toWei(BigNumber.from(1));

                let prevNetworkTokenBalance = await networkToken.balanceOf(deployer.address);
                prevTokenBalance = await getBalance(token, deployer);

                let transactionCost = BigNumber.from(0);
                const res = await trade(
                    deployer,
                    token,
                    networkToken,
                    tradeAmount,
                    MIN_RETURN_AMOUNT,
                    MAX_UINT256,
                    ZERO_ADDRESS,
                    network
                );

                if (isETH) {
                    transactionCost = await getTransactionCost(res);
                }

                expect(await networkToken.balanceOf(deployer.address)).to.be.gte(prevNetworkTokenBalance);
                expect(await getBalance(token, deployer)).to.equal(
                    prevTokenBalance.sub(tradeAmount.add(transactionCost))
                );

                prevNetworkTokenBalance = await networkToken.balanceOf(deployer.address);
                prevTokenBalance = await getBalance(token, deployer);

                transactionCost = BigNumber.from(0);
                const res2 = await trade(
                    deployer,
                    networkToken,
                    token,
                    tradeAmount,
                    MIN_RETURN_AMOUNT,
                    MAX_UINT256,
                    ZERO_ADDRESS,
                    network
                );

                if (isETH) {
                    transactionCost = await getTransactionCost(res2);
                }

                expect(await getBalance(token, deployer)).to.be.gte(prevTokenBalance.sub(transactionCost));
                expect(await networkToken.balanceOf(deployer.address)).to.equal(
                    prevNetworkTokenBalance.sub(tradeAmount)
                );
            }
        });
    });

    describe('deposit', () => {
        let networkTokenGovernance: TokenGovernance;
        let govTokenGovernance: TokenGovernance;
        let network: TestBancorNetwork;
        let networkSettings: NetworkSettings;
        let networkToken: IERC20;
        let govToken: IERC20;
        let networkTokenPool: TestNetworkTokenPool;
        let poolCollection: TestPoolCollection;
        let bancorVault: BancorVault;
        let pendingWithdrawals: TestPendingWithdrawals;
        let networkPoolToken: PoolToken;

        const MAX_DEVIATION = BigNumber.from(10_000); // %1
        const MINTING_LIMIT = toWei(BigNumber.from(10_000_000));
        const WITHDRAWAL_FEE = BigNumber.from(50_000); // 5%
        const MIN_LIQUIDITY_FOR_TRADING = toWei(BigNumber.from(100_000));
        const DEPOSIT_LIMIT = toWei(BigNumber.from(100_000_000));

        const setup = async () => {
            ({
                networkTokenGovernance,
                govTokenGovernance,
                network,
                networkSettings,
                networkToken,
                govToken,
                networkTokenPool,
                poolCollection,
                bancorVault,
                pendingWithdrawals,
                networkPoolToken
            } = await createSystem());

            await networkSettings.setAverageRateMaxDeviationPPM(MAX_DEVIATION);
            await networkSettings.setWithdrawalFeePPM(WITHDRAWAL_FEE);
            await networkSettings.setMinLiquidityForTrading(MIN_LIQUIDITY_FOR_TRADING);
        };

        beforeEach(async () => {
            await waffle.loadFixture(setup);
        });

        const testDeposits = (symbol: string) => {
            const isNetworkToken = symbol === BNT;
            const isETH = symbol === ETH;

            let poolToken: PoolToken;
            let token: TokenWithAddress;

            beforeEach(async () => {
                if (isNetworkToken) {
                    token = networkToken;
                } else {
                    token = await createTokenBySymbol(symbol);
                }

                if (isNetworkToken) {
                    poolToken = networkPoolToken;
                } else {
                    poolToken = await createPool(token, network, networkSettings, poolCollection);

                    await networkSettings.setPoolMintingLimit(token.address, MINTING_LIMIT);

                    await poolCollection.setDepositLimit(token.address, DEPOSIT_LIMIT);
                    await poolCollection.setInitialRate(token.address, INITIAL_RATE);
                }

                await setTime((await latest()).toNumber());
            });

            const setTime = async (time: number) => {
                await network.setTime(time);
                await pendingWithdrawals.setTime(time);
            };

            const verifyDeposit = async (
                provider: Signer | Wallet,
                sender: Signer | Wallet,
                amount: BigNumber,
                deposit: (amount: BigNumber) => Promise<ContractTransaction>
            ) => {
                const providerAddress = await provider.getAddress();
                const senderAddress = await sender.getAddress();

                const contextId = solidityKeccak256(
                    ['address', 'uint32', 'address', 'address', 'uint256'],
                    [senderAddress, await network.currentTime(), providerAddress, token.address, amount]
                );

                const prevPoolTokenTotalSupply = await poolToken.totalSupply();
                const prevProviderPoolTokenBalance = await poolToken.balanceOf(providerAddress);

                const prevProviderTokenBalance = await getBalance(token, providerAddress);
                const prevSenderTokenBalance = await getBalance(token, senderAddress);
                const prevVaultTokenBalance = await getBalance(token, bancorVault.address);

                const prevNetworkTokenTotalSupply = await networkToken.totalSupply();
                const prevVaultNetworkTokenBalance = await networkToken.balanceOf(bancorVault.address);

                const prevGovTotalSupply = await govToken.totalSupply();
                const prevProviderGovTokenBalance = await govToken.balanceOf(providerAddress);
                const prevSenderGovTokenBalance = await govToken.balanceOf(senderAddress);

                let expectedPoolTokenAmount;
                let transactionCost = BigNumber.from(0);

                if (isNetworkToken) {
                    expectedPoolTokenAmount = amount
                        .mul(await poolToken.totalSupply())
                        .div(await networkTokenPool.stakedBalance());

                    const res = await deposit(amount);

                    await expect(res)
                        .to.emit(network, 'NetworkTokenDeposited')
                        .withArgs(contextId, providerAddress, amount, expectedPoolTokenAmount, expectedPoolTokenAmount);

                    await expect(res)
                        .to.emit(network, 'TotalLiquidityUpdated')
                        .withArgs(
                            contextId,
                            token.address,
                            await poolToken.totalSupply(),
                            await networkTokenPool.stakedBalance(),
                            await getBalance(token, bancorVault.address)
                        );

                    expect(await poolToken.totalSupply()).to.equal(prevPoolTokenTotalSupply);

                    expect(await getBalance(token, bancorVault.address)).to.equal(prevVaultTokenBalance);

                    expect(await networkToken.totalSupply()).to.equal(prevNetworkTokenTotalSupply.sub(amount));

                    expect(await govToken.totalSupply()).to.equal(prevGovTotalSupply.add(expectedPoolTokenAmount));
                    expect(await govToken.balanceOf(providerAddress)).to.equal(
                        prevProviderGovTokenBalance.add(expectedPoolTokenAmount)
                    );
                } else {
                    const prevPoolLiquidity = await poolCollection.poolLiquidity(token.address);

                    if (prevPoolTokenTotalSupply.isZero()) {
                        expectedPoolTokenAmount = amount;
                    } else {
                        expectedPoolTokenAmount = amount
                            .mul(prevPoolTokenTotalSupply)
                            .div(prevPoolLiquidity.stakedBalance);
                    }

                    const res = await deposit(amount);

                    if (isETH) {
                        transactionCost = await getTransactionCost(res);
                    }

                    await expect(res)
                        .to.emit(network, 'BaseTokenDeposited')
                        .withArgs(
                            contextId,
                            token.address,
                            providerAddress,
                            poolCollection.address,
                            amount,
                            expectedPoolTokenAmount
                        );

                    const poolLiquidity = await poolCollection.poolLiquidity(token.address);

                    await expect(res)
                        .to.emit(network, 'TotalLiquidityUpdated')
                        .withArgs(
                            contextId,
                            token.address,
                            await poolToken.totalSupply(),
                            poolLiquidity.stakedBalance,
                            await getBalance(token, bancorVault.address)
                        );

                    await expect(res)
                        .to.emit(network, 'TotalLiquidityUpdated')
                        .withArgs(
                            contextId,
                            networkToken.address,
                            await networkPoolToken.totalSupply(),
                            await networkTokenPool.stakedBalance(),
                            await networkToken.balanceOf(bancorVault.address)
                        );

                    await expect(res)
                        .to.emit(network, 'TradingLiquidityUpdated')
                        .withArgs(contextId, token.address, token.address, poolLiquidity.baseTokenTradingLiquidity);

                    await expect(res)
                        .to.emit(network, 'TradingLiquidityUpdated')
                        .withArgs(
                            contextId,
                            token.address,
                            networkToken.address,
                            poolLiquidity.networkTokenTradingLiquidity
                        );

                    expect(await poolToken.totalSupply()).to.equal(
                        prevPoolTokenTotalSupply.add(expectedPoolTokenAmount)
                    );

                    expect(await getBalance(token, bancorVault.address)).to.equal(prevVaultTokenBalance.add(amount));

                    // expect a few network tokens to be minted to the vault
                    expect(await networkToken.totalSupply()).to.be.gte(prevNetworkTokenTotalSupply);
                    expect(await networkToken.balanceOf(bancorVault.address)).to.be.gte(prevVaultNetworkTokenBalance);

                    expect(await govToken.totalSupply()).to.equal(prevGovTotalSupply);
                    expect(await govToken.balanceOf(providerAddress)).to.equal(prevProviderGovTokenBalance);
                }

                expect(await poolToken.balanceOf(providerAddress)).to.equal(
                    prevProviderPoolTokenBalance.add(expectedPoolTokenAmount)
                );

                if (provider !== sender) {
                    expect(await getBalance(token, providerAddress)).to.equal(prevProviderTokenBalance);

                    expect(await govToken.balanceOf(senderAddress)).to.equal(prevSenderGovTokenBalance);
                }

                expect(await getBalance(token, senderAddress)).to.equal(
                    prevSenderTokenBalance.sub(amount).sub(transactionCost)
                );
            };

            const testDeposit = () => {
                context('regular deposit', () => {
                    enum Method {
                        Deposit,
                        DepositFor
                    }

                    let provider: SignerWithAddress;

                    before(async () => {
                        [, provider] = await ethers.getSigners();
                    });

                    it('should revert when attempting to deposit for an invalid provider', async () => {
                        await expect(
                            network.depositFor(ZERO_ADDRESS, token.address, BigNumber.from(1))
                        ).to.be.revertedWith('InvalidAddress');
                    });

                    for (const method of [Method.Deposit, Method.DepositFor]) {
                        context(`using ${camelCase(Method[method])} method`, () => {
                            let sender: SignerWithAddress;

                            before(async () => {
                                switch (method) {
                                    case Method.Deposit:
                                        sender = provider;

                                        break;

                                    case Method.DepositFor:
                                        sender = deployer;

                                        break;
                                }
                            });

                            interface Overrides {
                                value?: BigNumber;
                                poolAddress?: string;
                            }

                            const deposit = async (amount: BigNumber, overrides: Overrides = {}) => {
                                let { value, poolAddress = token.address } = overrides;

                                if (!value) {
                                    value = BigNumber.from(0);
                                    if (isETH) {
                                        value = amount;
                                    }
                                }

                                switch (method) {
                                    case Method.Deposit:
                                        return network.connect(sender).deposit(poolAddress, amount, { value });

                                    case Method.DepositFor:
                                        return network
                                            .connect(sender)
                                            .depositFor(provider.address, poolAddress, amount, { value });
                                }
                            };

                            it('should revert when attempting to deposit an invalid amount', async () => {
                                await expect(deposit(BigNumber.from(0))).to.be.revertedWith('ZeroValue');
                            });

                            it('should revert when attempting to deposit to an invalid pool', async () => {
                                await expect(
                                    deposit(BigNumber.from(1), { poolAddress: ZERO_ADDRESS })
                                ).to.be.revertedWith('InvalidAddress');
                            });

                            it('should revert when attempting to deposit into a pool that does not exist', async () => {
                                token = await createTokenBySymbol(TKN);

                                await expect(deposit(BigNumber.from(1))).to.be.revertedWith('InvalidToken');
                            });

                            const testDepositAmount = async (amount: BigNumber) => {
                                const test = async () => verifyDeposit(provider, sender, amount, deposit);

                                context(`${amount} tokens`, () => {
                                    if (!isETH) {
                                        beforeEach(async () => {
                                            const reserveToken = await Contracts.TestERC20Token.attach(token.address);
                                            await reserveToken.transfer(sender.address, amount);
                                        });

                                        it('should revert when attempting to deposit without approving the network', async () => {
                                            await expect(deposit(amount)).to.be.revertedWith(
                                                errorMessageTokenExceedsAllowance(symbol)
                                            );
                                        });
                                    }

                                    context('with an approval', () => {
                                        if (!isETH) {
                                            beforeEach(async () => {
                                                const reserveToken = await Contracts.TestERC20Token.attach(
                                                    token.address
                                                );
                                                await reserveToken.connect(sender).approve(network.address, amount);
                                            });
                                        }

                                        if (isNetworkToken) {
                                            context('with requested liquidity', () => {
                                                beforeEach(async () => {
                                                    const contextId = formatBytes32String('CTX');

                                                    const reserveToken = await createTokenBySymbol(TKN);

                                                    await createPool(
                                                        reserveToken,
                                                        network,
                                                        networkSettings,
                                                        poolCollection
                                                    );
                                                    await networkSettings.setPoolMintingLimit(
                                                        reserveToken.address,
                                                        MINTING_LIMIT
                                                    );

                                                    await network.requestLiquidityT(
                                                        contextId,
                                                        reserveToken.address,
                                                        amount
                                                    );
                                                });

                                                it('should complete a deposit', async () => {
                                                    await test();
                                                });
                                            });
                                        } else {
                                            context('when there is no unallocated network token liquidity', () => {
                                                beforeEach(async () => {
                                                    await networkSettings.setPoolMintingLimit(
                                                        token.address,
                                                        BigNumber.from(0)
                                                    );
                                                });

                                                context('with a whitelisted token', async () => {
                                                    it('should complete a deposit', async () => {
                                                        await test();
                                                    });
                                                });

                                                context('with non-whitelisted token', async () => {
                                                    beforeEach(async () => {
                                                        await networkSettings.removeTokenFromWhitelist(token.address);
                                                    });

                                                    it('should revert when attempting to deposit', async () => {
                                                        const amount = BigNumber.from(1000);

                                                        await expect(deposit(amount)).to.be.revertedWith(
                                                            'NotWhitelisted'
                                                        );
                                                    });
                                                });
                                            });

                                            context('when there is enough unallocated network token liquidity', () => {
                                                beforeEach(async () => {
                                                    await networkSettings.setPoolMintingLimit(
                                                        token.address,
                                                        MAX_UINT256
                                                    );
                                                });

                                                context('with non-whitelisted token', async () => {
                                                    beforeEach(async () => {
                                                        await networkSettings.removeTokenFromWhitelist(token.address);
                                                    });

                                                    it('should revert when attempting to deposit', async () => {
                                                        const amount = BigNumber.from(1000);

                                                        await expect(deposit(amount)).to.be.revertedWith(
                                                            'NetworkLiquidityDisabled'
                                                        );
                                                    });
                                                });

                                                context('when spot rate is unstable', () => {
                                                    beforeEach(async () => {
                                                        const spotRate = {
                                                            n: toWei(BigNumber.from(1_000_000)),
                                                            d: toWei(BigNumber.from(10_000_000))
                                                        };

                                                        const { stakedBalance } = await poolCollection.poolLiquidity(
                                                            token.address
                                                        );
                                                        await poolCollection.setTradingLiquidityT(token.address, {
                                                            networkTokenTradingLiquidity: spotRate.n,
                                                            baseTokenTradingLiquidity: spotRate.d,
                                                            tradingLiquidityProduct: spotRate.n.mul(spotRate.d),
                                                            stakedBalance
                                                        });
                                                        await poolCollection.setAverageRateT(token.address, {
                                                            rate: {
                                                                n: spotRate.n.mul(PPM_RESOLUTION),
                                                                d: spotRate.d.mul(
                                                                    PPM_RESOLUTION.add(
                                                                        MAX_DEVIATION.add(BigNumber.from(5000))
                                                                    )
                                                                )
                                                            },
                                                            time: BigNumber.from(0)
                                                        });

                                                        it('should revert when attempting to deposit', async () => {
                                                            const amount = BigNumber.from(1000);

                                                            await expect(deposit(amount)).to.be.revertedWith(
                                                                'NetworkLiquidityDisabled'
                                                            );
                                                        });
                                                    });
                                                });

                                                context('when spot rate is stable', () => {
                                                    if (isETH) {
                                                        // eslint-disable-next-line max-len
                                                        it('should revert when attempting to deposit a different amount than what was actually sent', async () => {
                                                            await expect(
                                                                deposit(amount, {
                                                                    value: amount.add(BigNumber.from(1))
                                                                })
                                                            ).to.be.revertedWith('EthAmountMismatch');

                                                            await expect(
                                                                deposit(amount, {
                                                                    value: amount.sub(BigNumber.from(1))
                                                                })
                                                            ).to.be.revertedWith('EthAmountMismatch');

                                                            await expect(
                                                                deposit(amount, { value: BigNumber.from(0) })
                                                            ).to.be.revertedWith('InvalidPool');
                                                        });
                                                    } else {
                                                        it('should revert when attempting to deposit ETH into a non ETH pool', async () => {
                                                            await expect(
                                                                deposit(amount, { value: BigNumber.from(1) })
                                                            ).to.be.revertedWith('InvalidPool');
                                                        });
                                                    }

                                                    it('should complete a deposit', async () => {
                                                        await test();
                                                    });

                                                    context(
                                                        'when close to the limit of the unallocated network token liquidity',
                                                        () => {
                                                            beforeEach(async () => {
                                                                await networkSettings.setPoolMintingLimit(
                                                                    token.address,
                                                                    BigNumber.from(1000)
                                                                );
                                                            });

                                                            it('should complete a deposit', async () => {
                                                                await test();
                                                            });
                                                        }
                                                    );
                                                });
                                            });
                                        }
                                    });
                                });
                            };

                            for (const amount of [
                                BigNumber.from(10),
                                BigNumber.from(10_000),
                                toWei(BigNumber.from(1_000_000))
                            ]) {
                                testDepositAmount(amount);
                            }
                        });
                    }
                });
            };

            const testDepositPermitted = () => {
                context('permitted deposit', () => {
                    enum Method {
                        DepositPermitted,
                        DepositForPermitted
                    }

                    const DEADLINE = MAX_UINT256;

                    let provider: Wallet;
                    let providerAddress: string;

                    beforeEach(async () => {
                        provider = await createWallet();
                        providerAddress = await provider.getAddress();
                    });

                    it('should revert when attempting to deposit for an invalid provider', async () => {
                        const amount = BigNumber.from(1);
                        const { v, r, s } = await networkPermitSignature(
                            provider,
                            token.address,
                            network,
                            amount,
                            DEADLINE
                        );

                        await expect(
                            network.depositForPermitted(ZERO_ADDRESS, token.address, amount, DEADLINE, v, r, s)
                        ).to.be.revertedWith('InvalidAddress');
                    });

                    for (const method of [Method.DepositPermitted, Method.DepositForPermitted]) {
                        context(`using ${camelCase(Method[method])} method`, () => {
                            let sender: Wallet;
                            let senderAddress: string;

                            beforeEach(async () => {
                                switch (method) {
                                    case Method.DepositPermitted:
                                        sender = provider;

                                        break;

                                    case Method.DepositForPermitted:
                                        sender = await createWallet();

                                        break;
                                }

                                senderAddress = await sender.getAddress();
                            });

                            interface Overrides {
                                poolAddress?: string;
                            }

                            const deposit = async (amount: BigNumber, overrides: Overrides = {}) => {
                                const { poolAddress = token.address } = overrides;

                                const { v, r, s } = await networkPermitSignature(
                                    sender,
                                    poolAddress,
                                    network,
                                    amount,
                                    DEADLINE
                                );

                                switch (method) {
                                    case Method.DepositPermitted:
                                        return network
                                            .connect(sender)
                                            .depositPermitted(poolAddress, amount, DEADLINE, v, r, s);

                                    case Method.DepositForPermitted:
                                        return network
                                            .connect(sender)
                                            .depositForPermitted(
                                                providerAddress,
                                                poolAddress,
                                                amount,
                                                DEADLINE,
                                                v,
                                                r,
                                                s
                                            );
                                }
                            };

                            it('should revert when attempting to deposit an invalid amount', async () => {
                                await expect(deposit(BigNumber.from(0))).to.be.revertedWith('ZeroValue');
                            });

                            it('should revert when attempting to deposit to an invalid pool', async () => {
                                await expect(
                                    deposit(BigNumber.from(1), { poolAddress: ZERO_ADDRESS })
                                ).to.be.revertedWith('InvalidAddress');
                            });

                            it('should revert when attempting to deposit into a pool that does not exist', async () => {
                                const token2 = await createTokenBySymbol(TKN);

                                await expect(
                                    deposit(BigNumber.from(1), {
                                        poolAddress: token2.address
                                    })
                                ).to.be.revertedWith('InvalidToken');
                            });

                            const testDepositAmount = async (amount: BigNumber) => {
                                const test = async () => verifyDeposit(provider, sender, amount, deposit);

                                context(`${amount} tokens`, () => {
                                    if (isNetworkToken || isETH) {
                                        it('should revert when attempting to deposit', async () => {
                                            await expect(deposit(amount)).to.be.revertedWith('PermitUnsupported');
                                        });

                                        return;
                                    }

                                    beforeEach(async () => {
                                        const reserveToken = await Contracts.TestERC20Token.attach(token.address);
                                        await reserveToken.transfer(senderAddress, amount);
                                    });

                                    context('when there is no unallocated network token liquidity', () => {
                                        beforeEach(async () => {
                                            await networkSettings.setPoolMintingLimit(token.address, BigNumber.from(0));
                                        });

                                        context('with a whitelisted token', async () => {
                                            it('should complete a deposit', async () => {
                                                await test();
                                            });
                                        });

                                        context('with non-whitelisted token', async () => {
                                            beforeEach(async () => {
                                                await networkSettings.removeTokenFromWhitelist(token.address);
                                            });

                                            it('should revert when attempting to deposit', async () => {
                                                const amount = BigNumber.from(1000);

                                                await expect(deposit(amount)).to.be.revertedWith('NotWhitelisted');
                                            });
                                        });
                                    });

                                    context('when there is enough unallocated network token liquidity', () => {
                                        beforeEach(async () => {
                                            await networkSettings.setPoolMintingLimit(token.address, MAX_UINT256);
                                        });

                                        context('with non-whitelisted token', async () => {
                                            beforeEach(async () => {
                                                await networkSettings.removeTokenFromWhitelist(token.address);
                                            });

                                            it('should revert when attempting to deposit', async () => {
                                                const amount = BigNumber.from(1000);

                                                await expect(deposit(amount)).to.be.revertedWith(
                                                    'NetworkLiquidityDisabled'
                                                );
                                            });
                                        });

                                        context('when spot rate is unstable', () => {
                                            beforeEach(async () => {
                                                const spotRate = {
                                                    n: toWei(BigNumber.from(1_000_000)),
                                                    d: toWei(BigNumber.from(10_000_000))
                                                };

                                                const { stakedBalance } = await poolCollection.poolLiquidity(
                                                    token.address
                                                );
                                                await poolCollection.setTradingLiquidityT(token.address, {
                                                    networkTokenTradingLiquidity: spotRate.n,
                                                    baseTokenTradingLiquidity: spotRate.d,
                                                    tradingLiquidityProduct: spotRate.n.mul(spotRate.d),
                                                    stakedBalance
                                                });
                                                await poolCollection.setAverageRateT(token.address, {
                                                    rate: {
                                                        n: spotRate.n.mul(PPM_RESOLUTION),
                                                        d: spotRate.d.mul(
                                                            PPM_RESOLUTION.add(MAX_DEVIATION.add(BigNumber.from(5000)))
                                                        )
                                                    },
                                                    time: BigNumber.from(0)
                                                });

                                                it('should revert when attempting to deposit', async () => {
                                                    const amount = BigNumber.from(1000);

                                                    await expect(deposit(amount)).to.be.revertedWith(
                                                        'NetworkLiquidityDisabled'
                                                    );
                                                });
                                            });
                                        });

                                        context('when spot rate is stable', () => {
                                            it('should complete a deposit', async () => {
                                                await test();
                                            });

                                            context(
                                                'when close to the limit of the unallocated network token liquidity',
                                                () => {
                                                    beforeEach(async () => {
                                                        await networkSettings.setPoolMintingLimit(
                                                            token.address,
                                                            BigNumber.from(1000)
                                                        );
                                                    });

                                                    it('should complete a deposit', async () => {
                                                        await test();
                                                    });
                                                }
                                            );
                                        });
                                    });
                                });
                            };

                            for (const amount of [
                                BigNumber.from(10),
                                BigNumber.from(10_000),
                                toWei(BigNumber.from(1_000_000))
                            ]) {
                                testDepositAmount(amount);
                            }
                        });
                    }
                });
            };

            testDeposit();
            testDepositPermitted();
        };

        for (const symbol of [BNT, ETH, TKN]) {
            context(symbol, () => {
                testDeposits(symbol);
            });
        }

        describe('migrate liquidity', () => {
            const TOTAL_SUPPLY = BigNumber.from(10).pow(BigNumber.from(25));
            const RESERVE1_AMOUNT = BigNumber.from(1000000);
            const RESERVE2_AMOUNT = BigNumber.from(2500000);

            let now: BigNumber;
            let checkpointStore: TestCheckpointStore;
            let liquidityProtectionSettings: LiquidityProtectionSettings;
            let liquidityProtectionStore: LiquidityProtectionStore;
            let liquidityProtectionStats: LiquidityProtectionStats;
            let liquidityProtectionSystemStore: LiquidityProtectionSystemStore;
            let liquidityProtectionWallet: TokenHolder;
            let liquidityProtection: TestLiquidityProtection;
            let converter: TestStandardPoolConverter;
            let poolToken: GovToken;
            let baseToken: any;
            let owner: SignerWithAddress;
            let provider: SignerWithAddress;

            const addProtectedLiquidity = async (
                poolTokenAddress: string,
                token: any,
                tokenAddress: string,
                amount: BigNumber,
                isETH: boolean,
                from: SignerWithAddress
            ) => {
                let value = BigNumber.from(0);
                if (isETH) {
                    value = amount;
                } else {
                    await token.connect(from).approve(liquidityProtection.address, amount);
                }

                return liquidityProtection
                    .connect(from)
                    .addLiquidity(poolTokenAddress, tokenAddress, amount, { value });
            };

            const getProtection = (protection: any) => {
                return {
                    provider: protection[0],
                    poolToken: protection[1],
                    reserveToken: protection[2],
                    poolAmount: protection[3],
                    reserveAmount: protection[4],
                    reserveRateN: protection[5],
                    reserveRateD: protection[6],
                    timestamp: protection[7]
                };
            };

            const getPoolStats = async (
                poolToken: TokenWithAddress,
                reserveToken: TokenWithAddress,
                isETH: boolean
            ) => {
                const poolTokenAddress = poolToken.address;
                const reserveTokenAddress = isETH ? NATIVE_TOKEN_ADDRESS : reserveToken.address;
                return {
                    totalPoolAmount: await liquidityProtectionStats.totalPoolAmount(poolTokenAddress),
                    totalReserveAmount: await liquidityProtectionStats.totalReserveAmount(
                        poolTokenAddress,
                        reserveTokenAddress
                    )
                };
            };

            const getProviderStats = async (
                provider: SignerWithAddress,
                poolToken: TokenWithAddress,
                reserveToken: TokenWithAddress,
                isETH: boolean
            ) => {
                const poolTokenAddress = poolToken.address;
                const reserveTokenAddress = isETH ? NATIVE_TOKEN_ADDRESS : reserveToken.address;
                return {
                    totalProviderAmount: await liquidityProtectionStats.totalProviderAmount(
                        provider.address,
                        poolTokenAddress,
                        reserveTokenAddress
                    ),
                    providerPools: await liquidityProtectionStats.providerPools(provider.address)
                };
            };

            const setTime = async (time: BigNumber) => {
                now = time;

                for (const t of [converter, checkpointStore, liquidityProtection]) {
                    if (t) {
                        await t.setTime(now);
                    }
                }
            };

            const initLegacySystem = async (isETH: boolean) => {
                [owner, provider] = await ethers.getSigners();

                baseToken = await createTokenBySymbol(isETH ? ETH : TKN);

                ({
                    checkpointStore,
                    liquidityProtectionStore,
                    liquidityProtectionStats,
                    liquidityProtectionSystemStore,
                    liquidityProtectionWallet,
                    liquidityProtectionSettings,
                    liquidityProtection,
                    poolToken,
                    converter
                } = await createLegacySystem(
                    owner,
                    network,
                    bancorVault,
                    networkToken,
                    networkTokenGovernance,
                    govTokenGovernance,
                    baseToken
                ));

                await networkTokenGovernance.mint(owner.address, TOTAL_SUPPLY);

                await liquidityProtectionSettings.setMinNetworkTokenLiquidityForMinting(BigNumber.from(100));
                await liquidityProtectionSettings.setMinNetworkCompensation(BigNumber.from(3));

                await network.grantRole(BancorNetworkRoles.ROLE_MIGRATION_MANAGER, liquidityProtection.address);
                await networkTokenGovernance.grantRole(roles.TokenGovernance.ROLE_MINTER, liquidityProtection.address);
                await govTokenGovernance.grantRole(roles.TokenGovernance.ROLE_MINTER, liquidityProtection.address);

                await createPool(baseToken, network, networkSettings, poolCollection);
                await networkSettings.setPoolMintingLimit(baseToken.address, MINTING_LIMIT);
                await poolCollection.setDepositLimit(baseToken.address, DEPOSIT_LIMIT);
                await poolCollection.setInitialRate(baseToken.address, INITIAL_RATE);

                await networkToken.approve(converter.address, RESERVE2_AMOUNT);

                let value = BigNumber.from(0);
                if (isETH) {
                    value = RESERVE1_AMOUNT;
                } else {
                    await baseToken.approve(converter.address, RESERVE1_AMOUNT);
                }

                await converter.addLiquidity(
                    [baseToken.address, networkToken.address],
                    [RESERVE1_AMOUNT, RESERVE2_AMOUNT],
                    1,
                    {
                        value: value
                    }
                );

                await liquidityProtectionSettings.addPoolToWhitelist(poolToken.address);

                await setTime(await latest());
            };

            for (const isETH of [false, true]) {
                describe(`base token (${isETH ? 'ETH' : 'ERC20'})`, () => {
                    beforeEach(async () => {
                        await initLegacySystem(isETH);
                        await addProtectedLiquidity(
                            poolToken.address,
                            baseToken,
                            baseToken.address,
                            BigNumber.from(1000),
                            isETH,
                            owner
                        );
                    });

                    it('verifies that the caller cannot migrate a position more than once in the same transaction', async () => {
                        let protectionIds = await liquidityProtectionStore.protectedLiquidityIds(owner.address);
                        const protectionId = protectionIds[0];

                        await liquidityProtection.setTime(now.add(duration.seconds(1)));
                        await expect(
                            liquidityProtection.migratePositions([protectionId, protectionId])
                        ).to.be.revertedWith('ERR_ACCESS_DENIED');
                    });

                    it('verifies that the caller cannot migrate a position more than once in different transactions', async () => {
                        let protectionIds = await liquidityProtectionStore.protectedLiquidityIds(owner.address);
                        const protectionId = protectionIds[0];

                        await liquidityProtection.setTime(now.add(duration.seconds(1)));
                        await liquidityProtection.migratePositions([protectionId]);
                        await expect(liquidityProtection.migratePositions([protectionId])).to.be.revertedWith(
                            'ERR_ACCESS_DENIED'
                        );
                    });

                    it('verifies that the caller can migrate positions', async () => {
                        let protectionIds = await liquidityProtectionStore.protectedLiquidityIds(owner.address);
                        const protectionId = protectionIds[0];
                        const protectedLiquidity = await liquidityProtectionStore.protectedLiquidity(protectionId);
                        const protection = getProtection(protectedLiquidity);

                        const prevPoolStats = await getPoolStats(poolToken, baseToken, isETH);
                        const prevProviderStats = await getProviderStats(owner, poolToken, baseToken, isETH);

                        const prevSystemBalance = await liquidityProtectionSystemStore.systemBalance(poolToken.address);

                        const prevVaultBaseBalance = await getBalance(baseToken, bancorVault.address);
                        const prevVaultNetworkBalance = await getBalance(networkToken, bancorVault.address);

                        await liquidityProtection.setTime(now.add(duration.seconds(1)));

                        const prevWalletBalance = await poolToken.balanceOf(liquidityProtectionWallet.address);
                        const prevBalance = await getBalance(baseToken, owner.address);
                        const prevGovBalance = await govToken.balanceOf(owner.address);

                        const res = await liquidityProtection.migratePositions([protectionId]);
                        protectionIds = await liquidityProtectionStore.protectedLiquidityIds(owner.address);
                        expect(protectionIds.length).to.equal(0);

                        let transactionCost = BigNumber.from(0);
                        if (isETH) {
                            transactionCost = transactionCost.add(await getTransactionCost(res));
                        }

                        // verify stats
                        const poolStats = await getPoolStats(poolToken, baseToken, isETH);
                        expect(poolStats.totalPoolAmount).to.equal(
                            prevPoolStats.totalPoolAmount.sub(protection.poolAmount)
                        );
                        expect(poolStats.totalReserveAmount).to.equal(
                            prevPoolStats.totalReserveAmount.sub(protection.reserveAmount)
                        );

                        const providerStats = await getProviderStats(owner, poolToken, baseToken, isETH);
                        expect(providerStats.totalProviderAmount).to.equal(
                            prevProviderStats.totalProviderAmount.sub(protection.reserveAmount)
                        );
                        expect(providerStats.providerPools).to.deep.equal([poolToken.address]);

                        // verify balances
                        const systemBalance = await liquidityProtectionSystemStore.systemBalance(poolToken.address);
                        expect(systemBalance).to.equal(prevSystemBalance.sub(protection.poolAmount));

                        const vaultBaseBalance = await getBalance(baseToken, bancorVault.address);
                        const vaultNetworkBalance = await getBalance(networkToken, bancorVault.address);
                        expect(vaultBaseBalance).to.equal(prevVaultBaseBalance.add(protection.reserveAmount));
                        expect(vaultNetworkBalance).to.equal(
                            prevVaultNetworkBalance.add(protection.reserveAmount.div(2))
                        );

                        const walletBalance = await poolToken.balanceOf(liquidityProtectionWallet.address);

                        // double since system balance was also liquidated
                        const delta = protection.poolAmount.mul(BigNumber.from(2));
                        expect(walletBalance).to.equal(prevWalletBalance.sub(delta));

                        const balance = await getBalance(baseToken, owner.address);
                        expect(balance).to.equal(prevBalance.sub(transactionCost));

                        const govBalance = await govToken.balanceOf(owner.address);
                        expect(govBalance).to.equal(prevGovBalance);

                        const protectionPoolBalance = await poolToken.balanceOf(liquidityProtection.address);
                        expect(protectionPoolBalance).to.equal(BigNumber.from(0));

                        const protectionBaseBalance = await getBalance(baseToken, liquidityProtection.address);
                        expect(protectionBaseBalance).to.equal(BigNumber.from(0));

                        const protectionNetworkBalance = await networkToken.balanceOf(liquidityProtection.address);
                        expect(protectionNetworkBalance).to.equal(BigNumber.from(0));
                    });

                    it('verifies that the owner can migrate system pool tokens', async () => {
                        let protectionIds = await liquidityProtectionStore.protectedLiquidityIds(owner.address);
                        const protectionId = protectionIds[0];
                        const protectedLiquidity = await liquidityProtectionStore.protectedLiquidity(protectionId);
                        const protection = getProtection(protectedLiquidity);

                        const prevSystemBalance = await liquidityProtectionSystemStore.systemBalance(poolToken.address);

                        const prevVaultBaseBalance = await getBalance(baseToken, bancorVault.address);
                        const prevVaultNetworkBalance = await getBalance(networkToken, bancorVault.address);

                        await liquidityProtection.setTime(now.add(duration.seconds(1)));

                        const prevGovBalance = await govToken.balanceOf(owner.address);

                        await liquidityProtection.migrateSystemPoolTokens([poolToken.address]);

                        // verify balances
                        const systemBalance = await liquidityProtectionSystemStore.systemBalance(poolToken.address);
                        expect(systemBalance).to.equal(prevSystemBalance.sub(protection.poolAmount));

                        const vaultBaseBalance = await getBalance(baseToken, bancorVault.address);
                        const vaultNetworkBalance = await getBalance(networkToken, bancorVault.address);
                        expect(vaultBaseBalance).to.equal(prevVaultBaseBalance.add(protection.reserveAmount.div(2)));
                        expect(vaultNetworkBalance).to.equal(prevVaultNetworkBalance);

                        const govBalance = await govToken.balanceOf(owner.address);
                        expect(govBalance).to.equal(prevGovBalance);

                        const protectionPoolBalance = await poolToken.balanceOf(liquidityProtection.address);
                        expect(protectionPoolBalance).to.equal(BigNumber.from(0));

                        const protectionBaseBalance = await getBalance(baseToken, liquidityProtection.address);
                        expect(protectionBaseBalance).to.equal(BigNumber.from(0));

                        const protectionNetworkBalance = await networkToken.balanceOf(liquidityProtection.address);
                        expect(protectionNetworkBalance).to.equal(BigNumber.from(0));
                    });
                });
            }

            describe('network token', () => {
                beforeEach(async () => {
                    await initLegacySystem(false);
                    const amount = BigNumber.from(100_000);
                    await baseToken.transfer(provider.address, amount);
                    await baseToken.connect(provider).approve(network.address, amount);
                    await network.connect(provider).deposit(baseToken.address, amount);

                    const reserve1Amount = BigNumber.from(5000);
                    await baseToken.transfer(provider.address, reserve1Amount);
                    await addProtectedLiquidity(
                        poolToken.address,
                        baseToken,
                        baseToken.address,
                        reserve1Amount,
                        false,
                        provider
                    );

                    const reserve2Amount = BigNumber.from(1000);
                    await addProtectedLiquidity(
                        poolToken.address,
                        networkToken,
                        networkToken.address,
                        reserve2Amount,
                        false,
                        owner
                    );
                });

                it('verifies that the caller cannot migrate a position more than once in the same transaction', async () => {
                    let protectionIds = await liquidityProtectionStore.protectedLiquidityIds(owner.address);
                    const protectionId = protectionIds[0];

                    await liquidityProtection.setTime(now.add(duration.seconds(1)));
                    await expect(liquidityProtection.migratePositions([protectionId, protectionId])).to.be.revertedWith(
                        'ERR_ACCESS_DENIED'
                    );
                });

                it('verifies that the caller cannot migrate a position more than once in different transactions', async () => {
                    let protectionIds = await liquidityProtectionStore.protectedLiquidityIds(owner.address);
                    const protectionId = protectionIds[0];

                    await liquidityProtection.setTime(now.add(duration.seconds(1)));
                    await liquidityProtection.migratePositions([protectionId]);
                    await expect(liquidityProtection.migratePositions([protectionId])).to.be.revertedWith(
                        'ERR_ACCESS_DENIED'
                    );
                });

                it('verifies that the caller can migrate positions', async () => {
                    let protectionIds = await liquidityProtectionStore.protectedLiquidityIds(owner.address);
                    const protectionId = protectionIds[0];
                    const protectedLiquidity = await liquidityProtectionStore.protectedLiquidity(protectionId);
                    const protection = getProtection(protectedLiquidity);

                    const prevPoolStats = await getPoolStats(poolToken, networkToken, false);
                    const prevProviderStats = await getProviderStats(owner, poolToken, networkToken, false);
                    const prevSystemBalance = await liquidityProtectionSystemStore.systemBalance(poolToken.address);
                    const prevWalletBalance = await poolToken.balanceOf(liquidityProtectionWallet.address);
                    const prevBalance = await getBalance(networkToken, owner.address);
                    const prevGovBalance = await govToken.balanceOf(owner.address);

                    const prevVaultBaseBalance = await getBalance(baseToken, bancorVault.address);
                    const prevVaultNetworkBalance = await getBalance(networkToken, bancorVault.address);

                    await liquidityProtection.setTime(now.add(duration.seconds(1)));
                    await liquidityProtection.migratePositions([protectionId]);
                    protectionIds = await liquidityProtectionStore.protectedLiquidityIds(owner.address);
                    expect(protectionIds.length).to.equal(0);

                    // verify stats
                    const poolStats = await getPoolStats(poolToken, networkToken, false);
                    expect(poolStats.totalPoolAmount).to.equal(prevSystemBalance.add(protection.poolAmount));
                    expect(poolStats.totalReserveAmount).to.equal(
                        prevPoolStats.totalReserveAmount.sub(protection.reserveAmount)
                    );

                    const providerStats = await getProviderStats(owner, poolToken, networkToken, false);
                    expect(providerStats.totalProviderAmount).to.equal(
                        prevProviderStats.totalProviderAmount.sub(protection.reserveAmount)
                    );
                    expect(prevProviderStats.providerPools).to.deep.equal([poolToken.address]);

                    // verify balances
                    const systemBalance = await liquidityProtectionSystemStore.systemBalance(poolToken.address);
                    expect(systemBalance).to.equal(prevSystemBalance.add(protection.poolAmount));

                    const vaultBaseBalance = await getBalance(baseToken, bancorVault.address);
                    const vaultNetworkBalance = await getBalance(networkToken, bancorVault.address);
                    expect(vaultBaseBalance).to.equal(prevVaultBaseBalance);
                    expect(vaultNetworkBalance).to.equal(prevVaultNetworkBalance);

                    const walletBalance = await poolToken.balanceOf(liquidityProtectionWallet.address);
                    expect(walletBalance).to.equal(prevWalletBalance);

                    const balance = await getBalance(networkToken, owner.address);
                    expect(balance).to.almostEqual(new Decimal(prevBalance.add(protection.reserveAmount).toString()), {
                        maxRelativeError: new Decimal('0.000000000000000000000001')
                    });

                    const govBalance = await govToken.balanceOf(owner.address);
                    expect(govBalance).to.equal(prevGovBalance);

                    const protectionPoolBalance = await poolToken.balanceOf(liquidityProtection.address);
                    expect(protectionPoolBalance).to.equal(BigNumber.from(0));

                    const protectionBaseBalance = await getBalance(baseToken, liquidityProtection.address);
                    expect(protectionBaseBalance).to.equal(BigNumber.from(0));

                    const protectionNetworkBalance = await networkToken.balanceOf(liquidityProtection.address);
                    expect(protectionNetworkBalance).to.equal(BigNumber.from(0));
                });
            });
        });
    });

    describe('withdraw', () => {
        let network: TestBancorNetwork;
        let networkSettings: NetworkSettings;
        let networkToken: IERC20;
        let govToken: IERC20;
        let networkTokenPool: TestNetworkTokenPool;
        let poolCollection: TestPoolCollection;
        let bancorVault: BancorVault;
        let pendingWithdrawals: TestPendingWithdrawals;
        let networkPoolToken: PoolToken;
        let externalProtectionVault: ExternalProtectionVault;

        const MAX_DEVIATION = BigNumber.from(10_000); // %1
        const MINTING_LIMIT = toWei(BigNumber.from(10_000_000));
        const WITHDRAWAL_FEE = BigNumber.from(50_000); // 5%
        const MIN_LIQUIDITY_FOR_TRADING = toWei(BigNumber.from(100_000));

        const setTime = async (time: number) => {
            await network.setTime(time);
            await pendingWithdrawals.setTime(time);
        };

        const setup = async () => {
            ({
                network,
                networkSettings,
                networkToken,
                govToken,
                networkTokenPool,
                poolCollection,
                bancorVault,
                pendingWithdrawals,
                networkPoolToken,
                externalProtectionVault
            } = await createSystem());

            await networkSettings.setAverageRateMaxDeviationPPM(MAX_DEVIATION);
            await networkSettings.setWithdrawalFeePPM(WITHDRAWAL_FEE);
            await networkSettings.setMinLiquidityForTrading(MIN_LIQUIDITY_FOR_TRADING);

            await setTime((await latest()).toNumber());
        };

        beforeEach(async () => {
            await waffle.loadFixture(setup);
        });

        it('should revert when attempting to withdraw a non-existing withdrawal request', async () => {
            await expect(network.withdraw(BigNumber.from(12345))).to.be.revertedWith('AccessDenied');
        });

        const testWithdraw = async (symbol: string) => {
            const isNetworkToken = symbol === BNT;
            const isETH = symbol === ETH;

            context('with an initiated withdrawal request', () => {
                let provider: SignerWithAddress;
                let poolToken: PoolToken;
                let token: TokenWithAddress;
                let poolTokenAmount: BigNumber;
                let id: BigNumber;
                let creationTime: number;

                before(async () => {
                    [, provider] = await ethers.getSigners();
                });

                beforeEach(async () => {
                    if (isNetworkToken) {
                        token = networkToken;
                    } else {
                        token = await createTokenBySymbol(symbol);
                    }

                    // create a deposit
                    const amount = toWei(BigNumber.from(222_222_222));

                    if (isNetworkToken) {
                        poolToken = networkPoolToken;

                        const contextId = formatBytes32String('CTX');
                        const reserveToken = await createTokenBySymbol(TKN);
                        await networkSettings.setPoolMintingLimit(reserveToken.address, MAX_UINT256);

                        await network.requestLiquidityT(contextId, reserveToken.address, amount);
                    } else {
                        poolToken = await createPool(token, network, networkSettings, poolCollection);

                        await networkSettings.setPoolMintingLimit(token.address, MINTING_LIMIT);

                        await poolCollection.setDepositLimit(token.address, MAX_UINT256);
                        await poolCollection.setInitialRate(token.address, INITIAL_RATE);
                    }

                    await depositToPool(provider, token, amount, network);

                    poolTokenAmount = await poolToken.balanceOf(provider.address);

                    ({ id, creationTime } = await initWithdraw(
                        provider,
                        pendingWithdrawals,
                        poolToken,
                        await poolToken.balanceOf(provider.address)
                    ));
                });

                it('should revert when attempting to withdraw from a different provider', async () => {
                    await expect(network.connect(deployer).withdraw(id)).to.be.revertedWith('AccessDenied');
                });

                context('during the lock duration', () => {
                    beforeEach(async () => {
                        await setTime(creationTime + 1000);
                    });

                    it('should revert when attempting to withdraw', async () => {
                        await expect(network.connect(provider).withdraw(id)).to.be.revertedWith('WithdrawalNotAllowed');
                    });

                    context('after the withdrawal window duration', () => {
                        beforeEach(async () => {
                            const withdrawalDuration =
                                (await pendingWithdrawals.lockDuration()) +
                                (await pendingWithdrawals.withdrawalWindowDuration());
                            await setTime(creationTime + withdrawalDuration + 1);
                        });

                        it('should revert when attempting to withdraw', async () => {
                            await expect(network.connect(provider).withdraw(id)).to.be.revertedWith(
                                'WithdrawalNotAllowed'
                            );
                        });
                    });

                    context('during the withdrawal window duration', () => {
                        beforeEach(async () => {
                            const withdrawalDuration =
                                (await pendingWithdrawals.lockDuration()) +
                                (await pendingWithdrawals.withdrawalWindowDuration());
                            await setTime(creationTime + withdrawalDuration - 1);
                        });

                        if (isNetworkToken) {
                            it('should revert when attempting to withdraw without approving the governance token amount', async () => {
                                await expect(network.connect(provider).withdraw(id)).to.be.revertedWith(
                                    'ERR_UNDERFLOW'
                                );
                            });

                            it('should revert when attempting to withdraw with an insufficient governance token amount', async () => {
                                await govToken.connect(provider).transfer(deployer.address, BigNumber.from(1));
                                await govToken.connect(provider).approve(network.address, poolTokenAmount);

                                await expect(network.connect(provider).withdraw(id)).to.be.revertedWith(
                                    'ERR_UNDERFLOW'
                                );
                            });
                        }

                        context('with approvals', () => {
                            let contextId: string;

                            beforeEach(async () => {
                                contextId = solidityKeccak256(
                                    ['address', 'uint32', 'uint256'],
                                    [provider.address, await network.currentTime(), id]
                                );

                                if (isNetworkToken) {
                                    await govToken.connect(provider).approve(network.address, poolTokenAmount);
                                }
                            });

                            const test = async () => {
                                const prevPoolTokenTotalSupply = await poolToken.totalSupply();
                                const prevPoolPoolTokenBalance = await poolToken.balanceOf(networkTokenPool.address);
                                const prevCollectionPoolTokenBalance = await poolToken.balanceOf(
                                    poolCollection.address
                                );
                                const prevProviderPoolTokenBalance = await poolToken.balanceOf(provider.address);

                                const prevProviderTokenBalance = await getBalance(token, provider.address);

                                const prevGovTotalSupply = await govToken.totalSupply();
                                const prevPoolGovTokenBalance = await govToken.balanceOf(networkTokenPool.address);
                                const prevProviderGovTokenBalance = await govToken.balanceOf(provider.address);

                                let transactionCost = BigNumber.from(0);

                                if (isNetworkToken) {
                                    const withdrawalAmounts = await networkTokenPool.withdrawalAmountsT(
                                        poolTokenAmount
                                    );

                                    const res = await network.connect(provider).withdraw(id);

                                    await expect(res)
                                        .to.emit(network, 'NetworkTokenWithdrawn')
                                        .withArgs(
                                            contextId,
                                            provider.address,
                                            withdrawalAmounts.networkTokenAmount,
                                            poolTokenAmount,
                                            poolTokenAmount,
                                            withdrawalAmounts.withdrawalFeeAmount
                                        );

                                    await expect(res)
                                        .to.emit(network, 'TotalLiquidityUpdated')
                                        .withArgs(
                                            contextId,
                                            token.address,
                                            await poolToken.totalSupply(),
                                            await networkTokenPool.stakedBalance(),
                                            await getBalance(token, bancorVault.address)
                                        );

                                    expect(await poolToken.totalSupply()).to.equal(prevPoolTokenTotalSupply);
                                    expect(await poolToken.balanceOf(networkTokenPool.address)).to.equal(
                                        prevPoolPoolTokenBalance.add(poolTokenAmount)
                                    );

                                    expect(await govToken.totalSupply()).to.equal(
                                        prevGovTotalSupply.sub(poolTokenAmount)
                                    );

                                    expect(await govToken.balanceOf(provider.address)).to.equal(
                                        prevProviderGovTokenBalance.sub(poolTokenAmount)
                                    );
                                } else {
                                    const withdrawalAmounts = await poolCollection.poolWithdrawalAmountsT(
                                        token.address,
                                        poolTokenAmount,
                                        await getBalance(token, bancorVault.address),
                                        await getBalance(token, externalProtectionVault.address)
                                    );

                                    const res = await network.connect(provider).withdraw(id);

                                    if (isETH) {
                                        transactionCost = await getTransactionCost(res);
                                    }

                                    await expect(res)
                                        .to.emit(network, 'BaseTokenWithdrawn')
                                        .withArgs(
                                            contextId,
                                            token.address,
                                            provider.address,
                                            poolCollection.address,
                                            withdrawalAmounts.baseTokenAmountToTransferFromVaultToProvider.add(
                                                withdrawalAmounts.baseTokenAmountToTransferFromExternalProtectionVaultToProvider
                                            ),
                                            poolTokenAmount,
                                            withdrawalAmounts.baseTokenAmountToTransferFromExternalProtectionVaultToProvider,
                                            withdrawalAmounts.networkTokenAmountToMintForProvider,
                                            withdrawalAmounts.baseTokenWithdrawalFeeAmount
                                        );

                                    const poolLiquidity = await poolCollection.poolLiquidity(token.address);

                                    await expect(res)
                                        .to.emit(network, 'TotalLiquidityUpdated')
                                        .withArgs(
                                            contextId,
                                            token.address,
                                            await poolToken.totalSupply(),
                                            poolLiquidity.stakedBalance,
                                            await getBalance(token, bancorVault.address)
                                        );

                                    await expect(res)
                                        .to.emit(network, 'TradingLiquidityUpdated')
                                        .withArgs(
                                            contextId,
                                            token.address,
                                            token.address,
                                            poolLiquidity.baseTokenTradingLiquidity
                                        );

                                    await expect(res)
                                        .to.emit(network, 'TradingLiquidityUpdated')
                                        .withArgs(
                                            contextId,
                                            token.address,
                                            networkToken.address,
                                            poolLiquidity.networkTokenTradingLiquidity
                                        );

                                    expect(await poolToken.totalSupply()).to.equal(
                                        prevPoolTokenTotalSupply.sub(poolTokenAmount)
                                    );
                                    expect(await poolToken.balanceOf(networkTokenPool.address)).to.equal(
                                        prevPoolPoolTokenBalance
                                    );

                                    expect(await govToken.totalSupply()).to.equal(prevGovTotalSupply);
                                    expect(await govToken.balanceOf(provider.address)).to.equal(
                                        prevProviderGovTokenBalance
                                    );
                                }

                                expect(await poolToken.balanceOf(poolCollection.address)).to.equal(
                                    prevCollectionPoolTokenBalance
                                );
                                expect(await poolToken.balanceOf(provider.address)).to.equal(
                                    prevProviderPoolTokenBalance
                                );

                                expect(await govToken.balanceOf(networkTokenPool.address)).to.equal(
                                    prevPoolGovTokenBalance
                                );

                                // sanity test:
                                expect(await getBalance(token, provider.address)).to.be.gte(
                                    prevProviderTokenBalance.sub(transactionCost)
                                );

                                // TODO: test actual amounts
                                // TODO: test request/renounce liquidity
                                // TODO: test vault and external storage balances
                            };

                            if (isNetworkToken) {
                                it('should complete a withdraw', async () => {
                                    await test();
                                });
                            } else {
                                context('with non-whitelisted token', async () => {
                                    beforeEach(async () => {
                                        await networkSettings.removeTokenFromWhitelist(token.address);
                                    });

                                    it('should revert when attempting to withdraw', async () => {
                                        await expect(network.connect(provider).withdraw(id)).to.be.revertedWith(
                                            'NetworkLiquidityDisabled'
                                        );
                                    });
                                });

                                context('when spot rate is unstable', () => {
                                    beforeEach(async () => {
                                        const spotRate = {
                                            n: toWei(BigNumber.from(1_000_000)),
                                            d: toWei(BigNumber.from(10_000_000))
                                        };

                                        const { stakedBalance } = await poolCollection.poolLiquidity(token.address);
                                        await poolCollection.setTradingLiquidityT(token.address, {
                                            networkTokenTradingLiquidity: spotRate.n,
                                            baseTokenTradingLiquidity: spotRate.d,
                                            tradingLiquidityProduct: spotRate.n.mul(spotRate.d),
                                            stakedBalance
                                        });
                                        await poolCollection.setAverageRateT(token.address, {
                                            rate: {
                                                n: spotRate.n.mul(PPM_RESOLUTION),
                                                d: spotRate.d.mul(
                                                    PPM_RESOLUTION.add(MAX_DEVIATION.add(BigNumber.from(5000)))
                                                )
                                            },
                                            time: BigNumber.from(0)
                                        });
                                    });

                                    it('should revert when attempting to withdraw', async () => {
                                        await expect(network.connect(provider).withdraw(id)).to.be.revertedWith(
                                            'NetworkLiquidityDisabled'
                                        );
                                    });
                                });

                                context('when spot rate is stable', () => {
                                    it('should complete a withdraw', async () => {
                                        await test();
                                    });
                                });
                            }
                        });
                    });
                });
            });
        };

        for (const symbol of [BNT, ETH, TKN]) {
            context(symbol, () => {
                testWithdraw(symbol);
            });
        }
    });

    describe('trade', () => {
        let network: TestBancorNetwork;
        let networkSettings: NetworkSettings;
        let networkToken: IERC20;
        let networkTokenPool: TestNetworkTokenPool;
        let poolCollection: TestPoolCollection;
        let bancorVault: BancorVault;

        const MIN_LIQUIDITY_FOR_TRADING = toWei(BigNumber.from(100_000));
        const NETWORK_TOKEN_LIQUIDITY = toWei(BigNumber.from(100_000));
        const MIN_RETURN_AMOUNT = BigNumber.from(1);

        let sourceToken: TokenWithAddress;
        let targetToken: TokenWithAddress;

        let trader: Wallet;

        beforeEach(async () => {
            ({ network, networkSettings, networkToken, networkTokenPool, poolCollection, bancorVault } =
                await createSystem());

            await networkSettings.setMinLiquidityForTrading(MIN_LIQUIDITY_FOR_TRADING);
        });

        const setupPools = async (source: PoolSpec, target: PoolSpec) => {
            trader = await createWallet();

            ({ token: sourceToken } = await setupSimplePool(
                source,
                deployer,
                network,
                networkSettings,
                poolCollection
            ));

            ({ token: targetToken } = await setupSimplePool(
                target,
                deployer,
                network,
                networkSettings,
                poolCollection
            ));

            await depositToPool(deployer, networkToken, NETWORK_TOKEN_LIQUIDITY, network);

            await network.setTime(await latest());
        };

        interface TradeOverrides {
            value?: BigNumber;
            minReturnAmount?: BigNumber;
            deadline?: BigNumber;
            beneficiary?: string;
            sourceTokenAddress?: string;
            targetTokenAddress?: string;
        }

        const trade = async (amount: BigNumber, overrides: TradeOverrides = {}) => {
            let {
                value,
                minReturnAmount = MIN_RETURN_AMOUNT,
                deadline = MAX_UINT256,
                beneficiary = ZERO_ADDRESS,
                sourceTokenAddress = sourceToken.address,
                targetTokenAddress = targetToken.address
            } = overrides;

            if (!value) {
                value = BigNumber.from(0);
                if (sourceTokenAddress === NATIVE_TOKEN_ADDRESS) {
                    value = amount;
                }
            }

            return network
                .connect(trader)
                .trade(sourceTokenAddress, targetTokenAddress, amount, minReturnAmount, deadline, beneficiary, {
                    value
                });
        };

        interface TradePermittedOverrides {
            minReturnAmount?: BigNumber;
            deadline?: BigNumber;
            beneficiary?: string;
            sourceTokenAddress?: string;
            targetTokenAddress?: string;
            approvedAmount?: BigNumber;
        }

        const tradePermitted = async (amount: BigNumber, overrides: TradePermittedOverrides = {}) => {
            const {
                minReturnAmount = MIN_RETURN_AMOUNT,
                deadline = MAX_UINT256,
                beneficiary = ZERO_ADDRESS,
                sourceTokenAddress = sourceToken.address,
                targetTokenAddress = targetToken.address,
                approvedAmount = amount
            } = overrides;

            const { v, r, s } = await networkPermitSignature(
                trader,
                sourceTokenAddress,
                network,
                approvedAmount,
                deadline
            );

            return network
                .connect(trader)
                .tradePermitted(
                    sourceTokenAddress,
                    targetTokenAddress,
                    amount,
                    minReturnAmount,
                    deadline,
                    beneficiary,
                    v,
                    r,
                    s
                );
        };

        const verifyTrade = async (
            trader: Signer | Wallet,
            beneficiaryAddress: string,
            amount: BigNumber,
            trade: (
                amount: BigNumber,
                options: TradeOverrides | TradePermittedOverrides
            ) => Promise<ContractTransaction>
        ) => {
            const isSourceETH = sourceToken.address === NATIVE_TOKEN_ADDRESS;
            const isTargetETH = targetToken.address === NATIVE_TOKEN_ADDRESS;
            const isSourceNetworkToken = sourceToken.address === networkToken.address;
            const isTargetNetworkToken = targetToken.address === networkToken.address;

            const traderAddress = await trader.getAddress();
            const minReturnAmount = MIN_RETURN_AMOUNT;
            const deadline = MAX_UINT256;
            const beneficiary = beneficiaryAddress !== ZERO_ADDRESS ? beneficiaryAddress : traderAddress;

            const contextId = solidityKeccak256(
                ['address', 'uint32', 'address', 'address', 'uint256', 'uint256', 'uint256', 'address'],
                [
                    traderAddress,
                    await network.currentTime(),
                    sourceToken.address,
                    targetToken.address,
                    amount,
                    minReturnAmount,
                    deadline,
                    beneficiary
                ]
            );

            const prevTraderSourceTokenAmount = await getBalance(sourceToken, traderAddress);
            const prevVaultSourceTokenAmount = await getBalance(sourceToken, bancorVault.address);

            const prevBeneficiaryTargetTokenAmount = await getBalance(targetToken, beneficiary);
            const prevVaultTargetTokenAmount = await getBalance(targetToken, bancorVault.address);

            const prevTraderNetworkTokenAmount = await getBalance(networkToken, traderAddress);
            const prevBeneficiaryNetworkTokenAmount = await getBalance(networkToken, beneficiary);
            const prevVaultNetworkTokenAmount = await getBalance(networkToken, bancorVault.address);

            const prevNetworkTokenPoolStakedBalance = await networkTokenPool.stakedBalance();

            let sourceTradeAmounts!: AsyncReturnType<TestBancorNetwork['callStatic']['tradePoolCollectionT']>;
            let tradeAmounts;
            if (isSourceNetworkToken || isTargetNetworkToken) {
                tradeAmounts = await network.callStatic.tradePoolCollectionT(
                    poolCollection.address,
                    sourceToken.address,
                    targetToken.address,
                    amount,
                    MIN_RETURN_AMOUNT
                );
            } else {
                sourceTradeAmounts = await network.callStatic.tradePoolCollectionT(
                    poolCollection.address,
                    sourceToken.address,
                    networkToken.address,
                    amount,
                    MIN_RETURN_AMOUNT
                );

                tradeAmounts = await network.callStatic.tradePoolCollectionT(
                    poolCollection.address,
                    networkToken.address,
                    targetToken.address,
                    sourceTradeAmounts.amount,
                    MIN_RETURN_AMOUNT
                );
            }

            const targetAmount = await tradeTargetAmount(amount);
            expect(targetAmount).to.equal(tradeAmounts.amount);

            const res = await trade(amount, { minReturnAmount, beneficiary: beneficiaryAddress, deadline });

            const transactionCost = await getTransactionCost(res);

            const networkTokenPoolStakedBalance = await networkTokenPool.stakedBalance();

            if (isSourceNetworkToken) {
                const poolLiquidity = await poolCollection.poolLiquidity(targetToken.address);

                await expect(res)
                    .to.emit(network, 'TokensTraded')
                    .withArgs(
                        contextId,
                        targetToken.address,
                        networkToken.address,
                        targetToken.address,
                        amount,
                        tradeAmounts.amount,
                        traderAddress
                    );

                await expect(res)
                    .to.emit(network, 'FeesCollected')
                    .withArgs(
                        contextId,
                        targetToken.address,
                        FeeTypes.Trading,
                        tradeAmounts.feeAmount,
                        poolLiquidity.stakedBalance
                    );

                await expect(res)
                    .to.emit(network, 'TradingLiquidityUpdated')
                    .withArgs(
                        contextId,
                        targetToken.address,
                        targetToken.address,
                        poolLiquidity.baseTokenTradingLiquidity
                    );

                await expect(res)
                    .to.emit(network, 'TradingLiquidityUpdated')
                    .withArgs(
                        contextId,
                        targetToken.address,
                        networkToken.address,
                        poolLiquidity.networkTokenTradingLiquidity
                    );
            } else if (isTargetNetworkToken) {
                const poolLiquidity = await poolCollection.poolLiquidity(sourceToken.address);

                await expect(res)
                    .to.emit(network, 'TokensTraded')
                    .withArgs(
                        contextId,
                        sourceToken.address,
                        sourceToken.address,
                        networkToken.address,
                        amount,
                        tradeAmounts.amount,
                        traderAddress
                    );

                await expect(res)
                    .to.emit(network, 'FeesCollected')
                    .withArgs(
                        contextId,
                        targetToken.address,
                        FeeTypes.Trading,
                        tradeAmounts.feeAmount,
                        networkTokenPoolStakedBalance
                    );

                await expect(res)
                    .to.emit(network, 'TradingLiquidityUpdated')
                    .withArgs(
                        contextId,
                        sourceToken.address,
                        sourceToken.address,
                        poolLiquidity.baseTokenTradingLiquidity
                    );

                await expect(res)
                    .to.emit(network, 'TradingLiquidityUpdated')
                    .withArgs(
                        contextId,
                        sourceToken.address,
                        networkToken.address,
                        poolLiquidity.networkTokenTradingLiquidity
                    );

                expect(networkTokenPoolStakedBalance).to.equal(
                    prevNetworkTokenPoolStakedBalance.add(tradeAmounts.feeAmount)
                );
            } else {
                const sourcePoolLiquidity = await poolCollection.poolLiquidity(sourceToken.address);
                const targetPoolLiquidity = await poolCollection.poolLiquidity(targetToken.address);

                await expect(res)
                    .to.emit(network, 'TokensTraded')
                    .withArgs(
                        contextId,
                        sourceToken.address,
                        sourceToken.address,
                        networkToken.address,
                        amount,
                        sourceTradeAmounts.amount,
                        traderAddress
                    );

                await expect(res)
                    .to.emit(network, 'FeesCollected')
                    .withArgs(
                        contextId,
                        networkToken.address,
                        FeeTypes.Trading,
                        sourceTradeAmounts.feeAmount,
                        networkTokenPoolStakedBalance
                    );

                await expect(res)
                    .to.emit(network, 'TradingLiquidityUpdated')
                    .withArgs(
                        contextId,
                        sourceToken.address,
                        sourceToken.address,
                        sourcePoolLiquidity.baseTokenTradingLiquidity
                    );

                await expect(res)
                    .to.emit(network, 'TradingLiquidityUpdated')
                    .withArgs(
                        contextId,
                        sourceToken.address,
                        networkToken.address,
                        sourcePoolLiquidity.networkTokenTradingLiquidity
                    );

                expect(networkTokenPoolStakedBalance).to.equal(
                    prevNetworkTokenPoolStakedBalance.add(sourceTradeAmounts.feeAmount)
                );

                await expect(res)
                    .to.emit(network, 'TokensTraded')
                    .withArgs(
                        contextId,
                        targetToken.address,
                        networkToken.address,
                        targetToken.address,
                        sourceTradeAmounts.amount,
                        tradeAmounts.amount,
                        traderAddress
                    );

                await expect(res)
                    .to.emit(network, 'FeesCollected')
                    .withArgs(
                        contextId,
                        targetToken.address,
                        FeeTypes.Trading,
                        tradeAmounts.feeAmount,
                        targetPoolLiquidity.stakedBalance
                    );

                await expect(res)
                    .to.emit(network, 'TradingLiquidityUpdated')
                    .withArgs(
                        contextId,
                        targetToken.address,
                        targetToken.address,
                        targetPoolLiquidity.baseTokenTradingLiquidity
                    );

                await expect(res)
                    .to.emit(network, 'TradingLiquidityUpdated')
                    .withArgs(
                        contextId,
                        targetToken.address,
                        networkToken.address,
                        targetPoolLiquidity.networkTokenTradingLiquidity
                    );
            }

            expect(await getBalance(sourceToken, traderAddress)).to.equal(
                prevTraderSourceTokenAmount.sub(amount.add(isSourceETH ? transactionCost : BigNumber.from(0)))
            );
            expect(await getBalance(sourceToken, bancorVault.address)).to.equal(prevVaultSourceTokenAmount.add(amount));

            expect(await getBalance(targetToken, beneficiary)).to.equal(
                prevBeneficiaryTargetTokenAmount.add(
                    targetAmount.sub(traderAddress === beneficiary && isTargetETH ? transactionCost : BigNumber.from(0))
                )
            );
            expect(await getBalance(targetToken, bancorVault.address)).to.equal(
                prevVaultTargetTokenAmount.sub(targetAmount)
            );

            // if neither the source or the target tokens are the network token - ensure that no network
            // token amount has left the system
            if (!isSourceNetworkToken && !isTargetNetworkToken) {
                expect(await getBalance(networkToken, traderAddress)).to.equal(prevTraderNetworkTokenAmount);
                expect(await getBalance(networkToken, beneficiary)).to.equal(prevBeneficiaryNetworkTokenAmount);
                expect(await getBalance(networkToken, bancorVault.address)).to.equal(prevVaultNetworkTokenAmount);
            }
        };

        interface TradeAmountsOverrides {
            sourceTokenAddress?: string;
            targetTokenAddress?: string;
        }
        const tradeTargetAmount = async (amount: BigNumber, overrides: TradeAmountsOverrides = {}) => {
            const { sourceTokenAddress = sourceToken.address, targetTokenAddress = targetToken.address } = overrides;

            return network.tradeTargetAmount(sourceTokenAddress, targetTokenAddress, amount);
        };

        const tradeSourceAmount = async (amount: BigNumber, overrides: TradeAmountsOverrides = {}) => {
            const { sourceTokenAddress = sourceToken.address, targetTokenAddress = targetToken.address } = overrides;

            return network.tradeSourceAmount(sourceTokenAddress, targetTokenAddress, amount);
        };

        const testTradesBasic = (source: PoolSpec, target: PoolSpec) => {
            const isSourceETH = source.symbol === ETH;
            const isSourceNetworkToken = source.symbol === BNT;

            context(`basic trades from ${source.symbol} to ${target.symbol}`, () => {
                const testAmount = BigNumber.from(1000);

                beforeEach(async () => {
                    await setupPools(source, target);

                    if (!isSourceETH) {
                        const reserveToken = await Contracts.TestERC20Token.attach(sourceToken.address);

                        await reserveToken.transfer(await trader.getAddress(), testAmount);
                        await reserveToken.connect(trader).approve(network.address, testAmount);
                    }
                });

                const options = !isSourceNetworkToken && !isSourceETH ? [false, true] : [false];
                for (const permitted of options) {
                    context(`${permitted ? 'regular' : 'permitted'} trade`, () => {
                        const tradeFunc = permitted ? tradePermitted : trade;

                        it('should revert when attempting to trade or query using an invalid source pool', async () => {
                            await expect(
                                tradeFunc(testAmount, { sourceTokenAddress: ZERO_ADDRESS })
                            ).to.be.revertedWith('InvalidAddress');
                            await expect(
                                tradePermitted(testAmount, { sourceTokenAddress: ZERO_ADDRESS })
                            ).to.be.revertedWith('InvalidAddress');

                            await expect(
                                tradeTargetAmount(testAmount, { sourceTokenAddress: ZERO_ADDRESS })
                            ).to.be.revertedWith('InvalidAddress');
                            await expect(
                                tradeSourceAmount(testAmount, { sourceTokenAddress: ZERO_ADDRESS })
                            ).to.be.revertedWith('InvalidAddress');
                        });

                        it('should revert when attempting to trade or query using an invalid target pool', async () => {
                            await expect(
                                tradeFunc(testAmount, { targetTokenAddress: ZERO_ADDRESS })
                            ).to.be.revertedWith('InvalidAddress');
                            await expect(
                                tradeTargetAmount(testAmount, { targetTokenAddress: ZERO_ADDRESS })
                            ).to.be.revertedWith('InvalidAddress');
                            await expect(
                                tradeSourceAmount(testAmount, { targetTokenAddress: ZERO_ADDRESS })
                            ).to.be.revertedWith('InvalidAddress');
                        });

                        it('should revert when attempting to trade or query using an invalid amount', async () => {
                            const amount = BigNumber.from(0);

                            await expect(tradeFunc(amount)).to.be.revertedWith('ZeroValue');
                            await expect(tradeTargetAmount(amount)).to.be.revertedWith('ZeroValue');
                            await expect(tradeSourceAmount(amount)).to.be.revertedWith('ZeroValue');
                        });

                        it('should revert when attempting to trade using an invalid minimum return amount', async () => {
                            const minReturnAmount = BigNumber.from(0);

                            await expect(tradeFunc(testAmount, { minReturnAmount })).to.be.revertedWith('ZeroValue');
                        });

                        it('should revert when attempting to trade using an expired deadline', async () => {
                            const deadline = (await latest()).sub(BigNumber.from(1000));

                            await expect(tradeFunc(testAmount, { deadline })).to.be.revertedWith(
                                permitted ? 'ERC20Permit: expired deadline' : 'DeadlineExpired'
                            );
                        });

                        it('should revert when attempting to trade or query using unsupported tokens', async () => {
                            const reserveToken2 = await Contracts.TestERC20Token.deploy(
                                TKN,
                                TKN,
                                BigNumber.from(1_000_000)
                            );

                            await reserveToken2.transfer(await trader.getAddress(), testAmount);
                            await reserveToken2.connect(trader).approve(network.address, testAmount);

                            // unknown source token
                            await expect(
                                trade(testAmount, { sourceTokenAddress: reserveToken2.address })
                            ).to.be.revertedWith('InvalidToken');
                            await expect(
                                tradeTargetAmount(testAmount, { sourceTokenAddress: reserveToken2.address })
                            ).to.be.revertedWith('InvalidToken');
                            await expect(
                                tradeSourceAmount(testAmount, { sourceTokenAddress: reserveToken2.address })
                            ).to.be.revertedWith('InvalidToken');

                            // unknown target token
                            await expect(
                                trade(testAmount, { targetTokenAddress: reserveToken2.address })
                            ).to.be.revertedWith('InvalidToken');
                            await expect(
                                tradeTargetAmount(testAmount, { targetTokenAddress: reserveToken2.address })
                            ).to.be.revertedWith('InvalidToken');
                            await expect(
                                tradeSourceAmount(testAmount, { targetTokenAddress: reserveToken2.address })
                            ).to.be.revertedWith('InvalidToken');
                        });

                        it('should revert when attempting to trade or query using same source and target tokens', async () => {
                            await expect(
                                trade(testAmount, { targetTokenAddress: sourceToken.address })
                            ).to.be.revertedWith('InvalidTokens');
                            await expect(
                                tradeTargetAmount(testAmount, { targetTokenAddress: sourceToken.address })
                            ).to.be.revertedWith('InvalidTokens');
                            await expect(
                                tradeSourceAmount(testAmount, { targetTokenAddress: sourceToken.address })
                            ).to.be.revertedWith('InvalidTokens');
                        });

                        it('should support a custom beneficiary', async () => {
                            const trader2 = (await ethers.getSigners())[9];
                            await verifyTrade(trader, trader2.address, testAmount, trade);
                        });
                    });
                }

                if (isSourceETH) {
                    it('should revert when attempting to trade a different amount than what was actually sent', async () => {
                        await expect(
                            trade(testAmount, {
                                value: testAmount.add(BigNumber.from(1))
                            })
                        ).to.be.revertedWith('EthAmountMismatch');

                        await expect(
                            trade(testAmount, {
                                value: testAmount.sub(BigNumber.from(1))
                            })
                        ).to.be.revertedWith('EthAmountMismatch');

                        await expect(trade(testAmount, { value: BigNumber.from(0) })).to.be.revertedWith('InvalidPool');
                    });
                } else {
                    it('should revert when passing ETH with a non ETH trade', async () => {
                        await expect(trade(testAmount, { value: BigNumber.from(1) })).to.be.revertedWith('InvalidPool');
                    });

                    context('with an insufficient approval', () => {
                        const extraAmount = BigNumber.from(10);
                        const testAmount2 = testAmount.add(extraAmount);

                        beforeEach(async () => {
                            const reserveToken = await Contracts.TestERC20Token.attach(sourceToken.address);
                            await reserveToken.transfer(await trader.getAddress(), extraAmount);
                        });

                        it('should revert when attempting to trade', async () => {
                            await expect(trade(testAmount2)).to.be.revertedWith(
                                errorMessageTokenExceedsAllowance(source.symbol)
                            );
                        });

                        if (!isSourceNetworkToken) {
                            it('should revert when attempting to trade permitted', async () => {
                                await expect(
                                    tradePermitted(testAmount2, { approvedAmount: testAmount })
                                ).to.be.revertedWith('ERC20Permit: invalid signature');
                            });
                        }
                    });
                }
            });

            // perform permitted trades suite over a fixed input
            testPermittedTrades(source, target, toWei(BigNumber.from(100_000)));
        };

        const testTrades = (source: PoolSpec, target: PoolSpec, amount: BigNumber) => {
            const isSourceETH = source.symbol === ETH;

            context(`trade ${amount} tokens from ${specToString(source)} to ${specToString(target)}`, () => {
                const TRADES_COUNT = 2;

                const test = async () => {
                    if (!isSourceETH) {
                        const reserveToken = await Contracts.TestERC20Token.attach(sourceToken.address);
                        await reserveToken.connect(trader).approve(network.address, amount);
                    }

                    await verifyTrade(trader, ZERO_ADDRESS, amount, trade);
                };

                beforeEach(async () => {
                    await setupPools(source, target);

                    if (!isSourceETH) {
                        const reserveToken = await Contracts.TestERC20Token.attach(sourceToken.address);
                        await reserveToken.transfer(trader.address, amount.mul(BigNumber.from(TRADES_COUNT)));
                    }
                });

                it('should complete multiple trades', async () => {
                    for (let i = 0; i < TRADES_COUNT; i++) {
                        await test();
                    }
                });
            });
        };

        const testPermittedTrades = (source: PoolSpec, target: PoolSpec, amount: BigNumber) => {
            const isSourceETH = source.symbol === ETH;
            const isSourceNetworkToken = source.symbol === BNT;

            context(`trade permitted ${amount} tokens from ${specToString(source)} to ${specToString(target)}`, () => {
                const test = async () => verifyTrade(trader, ZERO_ADDRESS, amount, tradePermitted);

                beforeEach(async () => {
                    await setupPools(source, target);

                    if (!isSourceETH) {
                        const reserveToken = await Contracts.TestERC20Token.attach(sourceToken.address);
                        await reserveToken.transfer(trader.address, amount);
                    }
                });

                if (isSourceNetworkToken || isSourceETH) {
                    it('should revert when attempting to trade', async () => {
                        await expect(tradePermitted(amount)).to.be.revertedWith('PermitUnsupported');
                    });

                    return;
                }

                it('should complete a trade', async () => {
                    await test();
                });
            });
        };

        for (const [sourceSymbol, targetSymbol] of [
            [TKN, BNT],
            [TKN, ETH],
            [`${TKN}1`, `${TKN}2`],
            [BNT, ETH],
            [BNT, TKN],
            [ETH, BNT],
            [ETH, TKN]
        ]) {
            // perform a basic/sanity suite over a fixed input
            testTradesBasic(
                {
                    symbol: sourceSymbol,
                    balance: toWei(BigNumber.from(1_000_000)),
                    initialRate: INITIAL_RATE
                },
                {
                    symbol: targetSymbol,
                    balance: toWei(BigNumber.from(5_000_000)),
                    initialRate: INITIAL_RATE
                }
            );

            for (const sourceBalance of [toWei(BigNumber.from(1_000_000)), toWei(BigNumber.from(50_000_000))]) {
                for (const targetBalance of [toWei(BigNumber.from(1_000_000)), toWei(BigNumber.from(50_000_000))]) {
                    for (const amount of [BigNumber.from(10_000), toWei(BigNumber.from(500_000))]) {
                        const TRADING_FEES = [0, 50_000];
                        for (const tradingFeePPM of TRADING_FEES) {
                            const isSourceNetworkToken = sourceSymbol === BNT;
                            const isTargetNetworkToken = targetSymbol === BNT;

                            // if either the source or the target token is the network token - only test fee in one of
                            // the directions
                            if (isSourceNetworkToken || isTargetNetworkToken) {
                                testTrades(
                                    {
                                        symbol: sourceSymbol,
                                        balance: sourceBalance,
                                        tradingFeePPM: isSourceNetworkToken ? undefined : tradingFeePPM,
                                        initialRate: INITIAL_RATE
                                    },
                                    {
                                        symbol: targetSymbol,
                                        balance: targetBalance,
                                        tradingFeePPM: isTargetNetworkToken ? undefined : tradingFeePPM,
                                        initialRate: INITIAL_RATE
                                    },
                                    amount
                                );
                            } else {
                                for (const tradingFeePPM2 of TRADING_FEES) {
                                    testTrades(
                                        {
                                            symbol: sourceSymbol,
                                            balance: sourceBalance,
                                            tradingFeePPM,
                                            initialRate: INITIAL_RATE
                                        },
                                        {
                                            symbol: targetSymbol,
                                            balance: targetBalance,
                                            tradingFeePPM: tradingFeePPM2,
                                            initialRate: INITIAL_RATE
                                        },
                                        amount
                                    );
                                }
                            }
                        }
                    }
                }
            }
        }
    });

    describe('flash-loans', () => {
        let network: TestBancorNetwork;
        let networkSettings: NetworkSettings;
        let networkToken: IERC20;
        let networkTokenPool: TestNetworkTokenPool;
        let poolCollection: TestPoolCollection;
        let bancorVault: BancorVault;
        let recipient: TestFlashLoanRecipient;
        let token: TokenWithAddress;

        const amount = toWei(BigNumber.from(123456));

        const MIN_LIQUIDITY_FOR_TRADING = toWei(BigNumber.from(100_000));
        const ZERO_BYTES = '0x';
        const ZERO_BYTES32 = formatBytes32String('');

        const setup = async () => {
            ({ network, networkSettings, networkToken, networkTokenPool, poolCollection, bancorVault } =
                await createSystem());

            await networkSettings.setMinLiquidityForTrading(MIN_LIQUIDITY_FOR_TRADING);
            await networkSettings.setPoolMintingLimit(networkToken.address, MAX_UINT256);

            recipient = await Contracts.TestFlashLoanRecipient.deploy(network.address);
        };

        beforeEach(async () => {
            await waffle.loadFixture(setup);
        });

        describe('basic tests', () => {
            beforeEach(async () => {
                ({ token } = await setupSimplePool(
                    {
                        symbol: TKN,
                        balance: amount,
                        initialRate: INITIAL_RATE
                    },
                    deployer,
                    network,
                    networkSettings,
                    poolCollection
                ));
            });

            it('should revert when attempting to request a flash-loan of an invalid token', async () => {
                await expect(network.flashLoan(ZERO_ADDRESS, amount, recipient.address, ZERO_BYTES)).to.be.revertedWith(
                    'InvalidAddress'
                );
            });

            it('should revert when attempting to request a flash-loan of a non-whitelisted token', async () => {
                const reserveToken = await createTokenBySymbol(TKN);
                await expect(
                    network.flashLoan(reserveToken.address, amount, recipient.address, ZERO_BYTES)
                ).to.be.revertedWith('NotWhitelisted');
            });

            it('should revert when attempting to request a flash-loan of an invalid amount', async () => {
                await expect(
                    network.flashLoan(token.address, BigNumber.from(0), recipient.address, ZERO_BYTES)
                ).to.be.revertedWith('ZeroValue');
            });

            it('should revert when attempting to request a flash-loan for an invalid recipient', async () => {
                await expect(network.flashLoan(token.address, amount, ZERO_ADDRESS, ZERO_BYTES)).to.be.revertedWith(
                    'InvalidAddress'
                );
            });

            context('reentering', () => {
                beforeEach(async () => {
                    await recipient.setReenter(true);
                });

                it('should revert when attempting to request a flash-loan', async () => {
                    await expect(
                        network.flashLoan(token.address, amount, recipient.address, ZERO_BYTES)
                    ).to.be.revertedWith('ReentrancyGuard: reentrant call');
                });
            });

            it('should revert when attempting to request a flash-loan of more than the pool has', async () => {
                await expect(
                    network.flashLoan(token.address, amount.add(1), recipient.address, ZERO_BYTES)
                ).to.be.revertedWith('ERC20: transfer amount exceeds balance');
            });
        });

        const testFlashLoan = async (symbol: string, flashLoanFeePPM: BigNumber) => {
            const feeAmount = amount.mul(flashLoanFeePPM).div(PPM_RESOLUTION);

            beforeEach(async () => {
                if (symbol === BNT) {
                    token = networkToken;

                    const reserveToken = await createTokenBySymbol(TKN);

                    await networkSettings.setPoolMintingLimit(reserveToken.address, MAX_UINT256);
                    await network.requestLiquidityT(ZERO_BYTES32, reserveToken.address, amount);

                    await depositToPool(deployer, networkToken, amount, network);
                } else {
                    ({ token } = await setupSimplePool(
                        {
                            symbol,
                            balance: amount,
                            initialRate: INITIAL_RATE
                        },
                        deployer,
                        network,
                        networkSettings,
                        poolCollection
                    ));
                }

                await networkSettings.setFlashLoanFeePPM(flashLoanFeePPM);

                await transfer(deployer, token, recipient.address, feeAmount);
                await recipient.snapshot(token.address);
            });

            const test = async () => {
                const prevVaultBalance = await getBalance(token, bancorVault.address);
                const prevNetworkBalance = await getBalance(token, network.address);

                let prevStakedBalance;
                if (symbol === BNT) {
                    prevStakedBalance = await networkTokenPool.stakedBalance();
                } else {
                    prevStakedBalance = (await poolCollection.poolLiquidity(token.address)).stakedBalance;
                }

                const data = '0x1234';
                const contextId = solidityKeccak256(
                    ['address', 'uint32', 'address', 'uint256', 'address', 'bytes'],
                    [deployer.address, await network.currentTime(), token.address, amount, recipient.address, data]
                );

                const res = network.flashLoan(token.address, amount, recipient.address, data);

                await expect(res)
                    .to.emit(network, 'FlashLoanCompleted')
                    .withArgs(contextId, token.address, deployer.address, amount);

                await expect(res)
                    .to.emit(network, 'FeesCollected')
                    .withArgs(
                        contextId,
                        token.address,
                        FeeTypes.FlashLoan,
                        feeAmount,
                        prevStakedBalance.add(feeAmount)
                    );

                const callbackData = await recipient.callbackData();
                expect(callbackData.sender).to.equal(deployer.address);
                expect(callbackData.token).to.equal(token.address);
                expect(callbackData.amount).to.equal(amount);
                expect(callbackData.feeAmount).to.equal(feeAmount);
                expect(callbackData.data).to.equal(data);
                expect(callbackData.receivedAmount).to.equal(amount);

                expect(await getBalance(token, bancorVault.address)).to.be.gte(prevVaultBalance.add(feeAmount));
                expect(await getBalance(token, network.address)).to.equal(prevNetworkBalance);
            };

            context('not repaying the original amount', () => {
                beforeEach(async () => {
                    await recipient.setAmountToReturn(amount.sub(1));
                });

                it('should revert when attempting to request a flash-loan', async () => {
                    await expect(
                        network.flashLoan(token.address, amount, recipient.address, ZERO_BYTES)
                    ).to.be.revertedWith('InsufficientFlashLoanReturn');
                });
            });

            if (flashLoanFeePPM.gt(0)) {
                context('not repaying the fee', () => {
                    beforeEach(async () => {
                        await recipient.setAmountToReturn(amount);
                    });

                    it('should revert when attempting to request a flash-loan', async () => {
                        await expect(
                            network.flashLoan(token.address, amount, recipient.address, ZERO_BYTES)
                        ).to.be.revertedWith('InsufficientFlashLoanReturn');
                    });
                });
            }

            context('repaying more than required', () => {
                beforeEach(async () => {
                    const extraReturn = toWei(BigNumber.from(12345));

                    await transfer(deployer, token, recipient.address, extraReturn);
                    await recipient.snapshot(token.address);

                    await recipient.setAmountToReturn(amount.add(feeAmount).add(extraReturn));
                });

                it('should succeed requesting a flash-loan', async () => {
                    await test();
                });
            });

            context('returning just about right', () => {
                beforeEach(async () => {
                    await recipient.setAmountToReturn(amount.add(feeAmount));
                });

                it('should succeed requesting a flash-loan', async () => {
                    await test();
                });
            });
        };

        for (const symbol of [BNT, ETH, TKN]) {
            for (const flashLoanFeePPM of [0, 10_000, 100_000]) {
                context(`${symbol} with fee=${feeToString(flashLoanFeePPM)}`, () => {
                    testFlashLoan(symbol, BigNumber.from(flashLoanFeePPM));
                });
            }
        }
    });
});<|MERGE_RESOLUTION|>--- conflicted
+++ resolved
@@ -1,8 +1,6 @@
 import { AsyncReturnType } from '../../components/ContractBuilder';
 import Contracts from '../../components/Contracts';
-<<<<<<< HEAD
 import {
-    NetworkToken,
     GovToken,
     TokenHolder,
     LiquidityProtectionSettings,
@@ -14,9 +12,6 @@
     TestStandardPoolConverter,
     TokenGovernance
 } from '../../components/LegacyContracts';
-=======
-import { TokenGovernance } from '../../components/LegacyContracts';
->>>>>>> 603f27ae
 import {
     IERC20,
     BancorVault,
