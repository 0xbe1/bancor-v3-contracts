--- conflicted
+++ resolved
@@ -13,10 +13,9 @@
     TokenGovernance
 } from '../../components/LegacyContracts';
 import {
+    IERC20,
     BancorNetworkInformation,
     BancorVault,
-    ExternalProtectionVault,
-    IERC20,
     NetworkSettings,
     PoolToken,
     PoolTokenFactory,
@@ -25,17 +24,20 @@
     TestMasterPool,
     TestPendingWithdrawals,
     TestPoolCollection,
-<<<<<<< HEAD
     TestPoolCollectionUpgrader,
     TestERC20Burnable,
     PendingWithdrawals,
     ExternalProtectionVault
-=======
-    TestPoolCollectionUpgrader
->>>>>>> d2c04100
 } from '../../typechain-types';
 import { expectRole, roles } from '../helpers/AccessControl';
-import { FeeTypes, MAX_UINT256, NATIVE_TOKEN_ADDRESS, PPM_RESOLUTION, ZERO_ADDRESS } from '../helpers/Constants';
+import {
+    DEFAULT_DECIMALS,
+    FeeTypes,
+    MAX_UINT256,
+    NATIVE_TOKEN_ADDRESS,
+    PPM_RESOLUTION,
+    ZERO_ADDRESS
+} from '../helpers/Constants';
 import { BNT, ETH, TKN } from '../helpers/Constants';
 import {
     createPool,
@@ -2355,7 +2357,7 @@
                                             token.address,
                                             provider.address,
                                             poolCollection.address,
-                                            withdrawalAmounts.baseTokenAmountToTransferFromBancorVault.add(
+                                            withdrawalAmounts.baseTokenAmountToTransferFromMasterVault.add(
                                                 withdrawalAmounts.baseTokenAmountToTransferFromExternalProtectionVault
                                             ),
                                             poolTokenAmount,
@@ -3469,7 +3471,7 @@
     let networkTokenGovernance: TokenGovernance;
     let pendingWithdrawals: PendingWithdrawals;
     let poolCollection: TestPoolCollection;
-    let bancorVault: BancorVault;
+    let masterVault: BancorVault;
     let externalProtectionVault: ExternalProtectionVault;
     let baseToken: TestERC20Burnable;
     let basePoolToken: PoolToken;
@@ -3577,7 +3579,7 @@
         }
 
         actual.tknBalances['masterVault'] = integerToDecimal(
-            await baseToken.balanceOf(bancorVault.address),
+            await baseToken.balanceOf(masterVault.address),
             tknDecimals
         );
         actual.tknBalances['epVault'] = integerToDecimal(
@@ -3585,7 +3587,7 @@
             tknDecimals
         );
         actual.bntBalances['masterVault'] = integerToDecimal(
-            await networkToken.balanceOf(bancorVault.address),
+            await networkToken.balanceOf(masterVault.address),
             bntDecimals
         );
         actual.bnbntBalances['masterPool'] = integerToDecimal(
@@ -3632,7 +3634,7 @@
             govToken,
             pendingWithdrawals,
             poolCollection,
-            bancorVault,
+            masterVault,
             externalProtectionVault
         } = await createSystem());
 
