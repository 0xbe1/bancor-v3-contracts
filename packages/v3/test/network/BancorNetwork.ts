import { AsyncReturnType } from '../../components/ContractBuilder';
import Contracts from '../../components/Contracts';
import { TokenGovernance } from '../../components/LegacyContracts';
import {
    BancorNetworkInformation,
    MasterVault,
    ExternalProtectionVault,
    IERC20,
    NetworkSettings,
    PoolToken,
    PoolTokenFactory,
    TestBancorNetwork,
    TestFlashLoanRecipient,
    TestMasterPool,
    TestPendingWithdrawals,
    TestPoolCollection,
    TestPoolCollectionUpgrader
} from '../../typechain-types';
import { expectRole, roles } from '../helpers/AccessControl';
import { FeeTypes, MAX_UINT256, NATIVE_TOKEN_ADDRESS, PPM_RESOLUTION, ZERO_ADDRESS } from '../helpers/Constants';
import { BNT, ETH, TKN } from '../helpers/Constants';
import {
    createPool,
    createPoolCollection,
    createSystem,
    depositToPool,
    initWithdraw,
    setupSimplePool,
    PoolSpec,
    specToString
} from '../helpers/Factory';
import { permitContractSignature } from '../helpers/Permit';
import { shouldHaveGap } from '../helpers/Proxy';
import { latest } from '../helpers/Time';
import { toWei, toPPM } from '../helpers/Types';
import {
    createTokenBySymbol,
    createWallet,
    errorMessageTokenExceedsAllowance,
    getBalance,
    getTransactionCost,
    transfer,
    TokenWithAddress
} from '../helpers/Utils';
import { SignerWithAddress } from '@nomiclabs/hardhat-ethers/signers';
import { expect } from 'chai';
import { BigNumber, ContractTransaction, Signer, utils, Wallet } from 'ethers';
import { ethers, waffle } from 'hardhat';
import { camelCase } from 'lodash';

const { Upgradeable: UpgradeableRoles } = roles;
const { solidityKeccak256, formatBytes32String } = utils;

describe('BancorNetwork', () => {
    let deployer: SignerWithAddress;
    let nonOwner: SignerWithAddress;

    const INITIAL_RATE = { n: BigNumber.from(1), d: BigNumber.from(2) };

    shouldHaveGap('BancorNetwork', '_masterPool');

    before(async () => {
        [deployer, nonOwner] = await ethers.getSigners();
    });

    const trade = async (
        trader: SignerWithAddress,
        sourceToken: TokenWithAddress,
        targetToken: TokenWithAddress,
        amount: BigNumber,
        minReturnAmount: BigNumber,
        deadline: BigNumber,
        beneficiary: string,
        network: TestBancorNetwork
    ) => {
        let value = BigNumber.from(0);
        if (sourceToken.address === NATIVE_TOKEN_ADDRESS) {
            value = amount;
        } else {
            const reserveToken = await Contracts.TestERC20Token.attach(sourceToken.address);

            await reserveToken.transfer(await trader.getAddress(), amount);
            await reserveToken.connect(trader).approve(network.address, amount);
        }

        return network
            .connect(trader)
            .trade(sourceToken.address, targetToken.address, amount, minReturnAmount, deadline, beneficiary, {
                value
            });
    };

    describe('construction', () => {
        let network: TestBancorNetwork;
        let networkSettings: NetworkSettings;
        let networkToken: IERC20;
        let networkTokenGovernance: TokenGovernance;
        let govTokenGovernance: TokenGovernance;
        let masterPool: TestMasterPool;
        let poolCollectionUpgrader: TestPoolCollectionUpgrader;
<<<<<<< HEAD
        let mainVault: MasterVault;
=======
        let masterVault: BancorVault;
>>>>>>> 2c63dca4
        let externalProtectionVault: ExternalProtectionVault;
        let pendingWithdrawals: TestPendingWithdrawals;
        let masterPoolToken: PoolToken;

        beforeEach(async () => {
            ({
                network,
                networkSettings,
                networkToken,
                networkTokenGovernance,
                govTokenGovernance,
                masterPool,
                poolCollectionUpgrader,
                masterVault,
                externalProtectionVault,
                pendingWithdrawals,
                masterPoolToken
            } = await createSystem());
        });

        it('should revert when attempting to create with an invalid network token governance contract', async () => {
            await expect(
                Contracts.BancorNetwork.deploy(
                    ZERO_ADDRESS,
                    govTokenGovernance.address,
                    networkSettings.address,
                    masterVault.address,
                    externalProtectionVault.address,
                    masterPoolToken.address
                )
            ).to.be.revertedWith('InvalidAddress');
        });

        it('should revert when attempting to create with an invalid governance token governance contract', async () => {
            await expect(
                Contracts.BancorNetwork.deploy(
                    networkTokenGovernance.address,
                    ZERO_ADDRESS,
                    networkSettings.address,
                    masterVault.address,
                    externalProtectionVault.address,
                    masterPoolToken.address
                )
            ).to.be.revertedWith('InvalidAddress');
        });

        it('should revert when attempting to create with an invalid network settings contract', async () => {
            await expect(
                Contracts.BancorNetwork.deploy(
                    networkTokenGovernance.address,
                    govTokenGovernance.address,
                    ZERO_ADDRESS,
                    masterVault.address,
                    externalProtectionVault.address,
                    masterPoolToken.address
                )
            ).to.be.revertedWith('InvalidAddress');
        });

        it('should revert when attempting to create with an invalid master vault contract', async () => {
            await expect(
                Contracts.BancorNetwork.deploy(
                    networkTokenGovernance.address,
                    govTokenGovernance.address,
                    networkSettings.address,
                    ZERO_ADDRESS,
                    externalProtectionVault.address,
                    masterPoolToken.address
                )
            ).to.be.revertedWith('InvalidAddress');
        });

        it('should revert when attempting to create with an invalid external protection vault contract', async () => {
            const { networkTokenGovernance, govTokenGovernance, networkSettings, masterVault, masterPoolToken } =
                await createSystem();

            await expect(
                Contracts.BancorNetwork.deploy(
                    networkTokenGovernance.address,
                    govTokenGovernance.address,
                    networkSettings.address,
                    masterVault.address,
                    ZERO_ADDRESS,
                    masterPoolToken.address
                )
            ).to.be.revertedWith('InvalidAddress');
        });

        it('should revert when attempting to create with an invalid master pool token contract', async () => {
            await expect(
                Contracts.BancorNetwork.deploy(
                    networkTokenGovernance.address,
                    govTokenGovernance.address,
                    networkSettings.address,
                    masterVault.address,
                    externalProtectionVault.address,
                    ZERO_ADDRESS
                )
            ).to.be.revertedWith('InvalidAddress');
        });

        it('should revert when attempting to initialize with an invalid master pool contract', async () => {
            const network = await Contracts.BancorNetwork.deploy(
                networkTokenGovernance.address,
                govTokenGovernance.address,
                networkSettings.address,
                masterVault.address,
                externalProtectionVault.address,
                masterPoolToken.address
            );

            await expect(
                network.initialize(ZERO_ADDRESS, pendingWithdrawals.address, poolCollectionUpgrader.address)
            ).to.be.revertedWith('InvalidAddress');
        });

        it('should revert when attempting to initialize with an invalid pending withdrawals contract', async () => {
            const network = await Contracts.BancorNetwork.deploy(
                networkTokenGovernance.address,
                govTokenGovernance.address,
                networkSettings.address,
                masterVault.address,
                externalProtectionVault.address,
                masterPoolToken.address
            );

            await expect(
                network.initialize(masterPool.address, ZERO_ADDRESS, poolCollectionUpgrader.address)
            ).to.be.revertedWith('InvalidAddress');
        });

        it('should revert when attempting to initialize with an invalid pool collection upgrader contract', async () => {
            const network = await Contracts.BancorNetwork.deploy(
                networkTokenGovernance.address,
                govTokenGovernance.address,
                networkSettings.address,
                masterVault.address,
                externalProtectionVault.address,
                masterPoolToken.address
            );

            await expect(
                network.initialize(masterPool.address, pendingWithdrawals.address, ZERO_ADDRESS)
            ).to.be.revertedWith('InvalidAddress');
        });

        it('should revert when attempting to reinitialize', async () => {
            await expect(
                network.initialize(masterPool.address, pendingWithdrawals.address, poolCollectionUpgrader.address)
            ).to.be.revertedWith('Initializable: contract is already initialized');
        });

        it('should be properly initialized', async () => {
            expect(await network.version()).to.equal(1);

            await expectRole(network, UpgradeableRoles.ROLE_ADMIN, UpgradeableRoles.ROLE_ADMIN, [deployer.address]);

            expect(await network.poolCollections()).to.be.empty;
            expect(await network.liquidityPools()).to.be.empty;
            expect(await network.isPoolValid(networkToken.address)).to.be.true;
        });
    });

    describe('pool collections', () => {
        let networkSettings: NetworkSettings;
        let network: TestBancorNetwork;
        let networkToken: IERC20;
        let poolTokenFactory: PoolTokenFactory;
        let poolCollection: TestPoolCollection;
        let poolCollectionUpgrader: TestPoolCollectionUpgrader;
        let poolType: number;

        beforeEach(async () => {
            ({ network, networkToken, networkSettings, poolTokenFactory, poolCollection, poolCollectionUpgrader } =
                await createSystem());

            poolType = await poolCollection.poolType();
        });

        describe('adding new pool collection', () => {
            it('should revert when a non-owner attempts to add a new pool collection', async () => {
                await expect(network.connect(nonOwner).addPoolCollection(poolCollection.address)).to.be.revertedWith(
                    'AccessDenied'
                );
            });

            it('should revert when attempting to add an invalid pool collection', async () => {
                await expect(network.connect(nonOwner).addPoolCollection(ZERO_ADDRESS)).to.be.revertedWith(
                    'InvalidAddress'
                );
            });

            it('should add a new pool collections', async () => {
                expect(await network.poolCollections()).to.be.empty;
                expect(await network.latestPoolCollection(poolType)).to.equal(ZERO_ADDRESS);

                const res = await network.addPoolCollection(poolCollection.address);
                await expect(res).to.emit(network, 'PoolCollectionAdded').withArgs(poolType, poolCollection.address);
                await expect(res)
                    .to.emit(network, 'LatestPoolCollectionReplaced')
                    .withArgs(poolType, ZERO_ADDRESS, poolCollection.address);

                expect(await network.poolCollections()).to.have.members([poolCollection.address]);
                expect(await network.latestPoolCollection(poolType)).to.equal(poolCollection.address);
            });

            context('with an existing pool collection', () => {
                beforeEach(async () => {
                    await network.addPoolCollection(poolCollection.address);
                });

                it('should revert when attempting to add the same pool collection', async () => {
                    await expect(network.addPoolCollection(poolCollection.address)).to.be.revertedWith('AlreadyExists');
                });

                it('should revert when attempting to add a pool collection with the same version', async () => {
                    const newPoolCollection = await createPoolCollection(
                        network,
                        networkToken,
                        networkSettings,
                        poolTokenFactory,
                        poolCollectionUpgrader,
                        await poolCollection.version()
                    );

                    await expect(network.addPoolCollection(newPoolCollection.address)).to.be.revertedWith(
                        'AlreadyExists'
                    );
                });

                it('should add a new pool collection with the same type', async () => {
                    expect(await network.poolCollections()).to.have.members([poolCollection.address]);

                    const newPoolCollection = await createPoolCollection(
                        network,
                        networkToken,
                        networkSettings,
                        poolTokenFactory,
                        poolCollectionUpgrader,
                        (await poolCollection.version()) + 1
                    );
                    const poolType = await newPoolCollection.poolType();

                    const res = await network.addPoolCollection(newPoolCollection.address);
                    await expect(res)
                        .to.emit(network, 'PoolCollectionAdded')
                        .withArgs(poolType, newPoolCollection.address);
                    await expect(res)
                        .to.emit(network, 'LatestPoolCollectionReplaced')
                        .withArgs(poolType, poolCollection.address, newPoolCollection.address);

                    expect(await network.poolCollections()).to.have.members([
                        poolCollection.address,
                        newPoolCollection.address
                    ]);
                });
            });
        });

        describe('removing existing pool collections', () => {
            beforeEach(async () => {
                await network.addPoolCollection(poolCollection.address);
            });

            it('should add another new pool collection with the same type', async () => {
                expect(await network.poolCollections()).to.have.members([poolCollection.address]);

                const newPoolCollection = await createPoolCollection(
                    network,
                    networkToken,
                    networkSettings,
                    poolTokenFactory,
                    poolCollectionUpgrader,
                    (await poolCollection.version()) + 1
                );
                const poolType = await newPoolCollection.poolType();

                const res = await network.addPoolCollection(newPoolCollection.address);
                await expect(res).to.emit(network, 'PoolCollectionAdded').withArgs(poolType, newPoolCollection.address);
                await expect(res)
                    .to.emit(network, 'LatestPoolCollectionReplaced')
                    .withArgs(poolType, poolCollection.address, newPoolCollection.address);

                expect(await network.poolCollections()).to.have.members([
                    poolCollection.address,
                    newPoolCollection.address
                ]);
            });

            it('should revert when a attempting to remove a pool with a non-existing alternative pool collection', async () => {
                const newPoolCollection = await createPoolCollection(
                    network,
                    networkToken,
                    networkSettings,
                    poolTokenFactory,
                    poolCollectionUpgrader,
                    (await poolCollection.version()) + 1
                );
                await expect(
                    network.removePoolCollection(poolCollection.address, newPoolCollection.address)
                ).to.be.revertedWith('DoesNotExist');
            });

            context('with an exiting alternative pool collection', () => {
                let newPoolCollection: TestPoolCollection;
                let lastCollection: TestPoolCollection;

                beforeEach(async () => {
                    newPoolCollection = await createPoolCollection(
                        network,
                        networkToken,
                        networkSettings,
                        poolTokenFactory,
                        poolCollectionUpgrader,
                        (await poolCollection.version()) + 1
                    );
                    lastCollection = await createPoolCollection(
                        network,
                        networkToken,
                        networkSettings,
                        poolTokenFactory,
                        poolCollectionUpgrader,
                        (await newPoolCollection.version()) + 1
                    );

                    await network.addPoolCollection(newPoolCollection.address);
                    await network.addPoolCollection(lastCollection.address);
                });

                it('should revert when a non-owner attempts to remove an existing pool collection', async () => {
                    await expect(
                        network
                            .connect(nonOwner)
                            .removePoolCollection(poolCollection.address, newPoolCollection.address)
                    ).to.be.revertedWith('AccessDenied');
                });

                it('should revert when attempting to remove a non-existing pool collection', async () => {
                    await expect(
                        network.removePoolCollection(ZERO_ADDRESS, newPoolCollection.address)
                    ).to.be.revertedWith('InvalidAddress');

                    const otherCollection = await createPoolCollection(
                        network,
                        networkToken,
                        networkSettings,
                        poolTokenFactory,
                        poolCollectionUpgrader
                    );
                    await expect(
                        network.removePoolCollection(otherCollection.address, newPoolCollection.address)
                    ).to.be.revertedWith('DoesNotExist');
                });

                it('should remove an existing pool collection', async () => {
                    expect(await network.poolCollections()).to.have.members([
                        poolCollection.address,
                        newPoolCollection.address,
                        lastCollection.address
                    ]);
                    expect(await network.latestPoolCollection(poolType)).to.equal(lastCollection.address);

                    const res = await network.removePoolCollection(poolCollection.address, newPoolCollection.address);
                    await expect(res)
                        .to.emit(network, 'PoolCollectionRemoved')
                        .withArgs(poolType, poolCollection.address);
                    await expect(res)
                        .to.emit(network, 'LatestPoolCollectionReplaced')
                        .withArgs(poolType, lastCollection.address, newPoolCollection.address);

                    expect(await network.poolCollections()).to.have.members([
                        newPoolCollection.address,
                        lastCollection.address
                    ]);
                    expect(await network.latestPoolCollection(poolType)).to.equal(newPoolCollection.address);

                    const res2 = await network.removePoolCollection(newPoolCollection.address, lastCollection.address);
                    await expect(res2)
                        .to.emit(network, 'PoolCollectionRemoved')
                        .withArgs(poolType, newPoolCollection.address);
                    await expect(res2)
                        .to.emit(network, 'LatestPoolCollectionReplaced')
                        .withArgs(poolType, newPoolCollection.address, lastCollection.address);

                    expect(await network.poolCollections()).to.have.members([lastCollection.address]);
                    expect(await network.latestPoolCollection(poolType)).to.equal(lastCollection.address);

                    const res3 = await network.removePoolCollection(lastCollection.address, ZERO_ADDRESS);
                    await expect(res3)
                        .to.emit(network, 'PoolCollectionRemoved')
                        .withArgs(poolType, lastCollection.address);
                    await expect(res3)
                        .to.emit(network, 'LatestPoolCollectionReplaced')
                        .withArgs(poolType, lastCollection.address, ZERO_ADDRESS);

                    expect(await network.poolCollections()).to.be.empty;
                    expect(await network.latestPoolCollection(poolType)).to.equal(ZERO_ADDRESS);
                });

                it('should revert when attempting to remove a pool collection with associated pools', async () => {
                    const reserveToken = await Contracts.TestERC20Token.deploy(TKN, TKN, BigNumber.from(1_000_000));
                    await createPool(reserveToken, network, networkSettings, lastCollection);

                    await expect(
                        network.removePoolCollection(lastCollection.address, newPoolCollection.address)
                    ).to.be.revertedWith('NotEmpty');
                });

                it.skip('should revert when attempting to remove a pool collection with an alternative with a different type', async () => {});
            });
        });

        describe('setting the latest pool collections', () => {
            let newPoolCollection: TestPoolCollection;

            beforeEach(async () => {
                newPoolCollection = await createPoolCollection(
                    network,
                    networkToken,
                    networkSettings,
                    poolTokenFactory,
                    poolCollectionUpgrader,
                    (await poolCollection.version()) + 1
                );

                await network.addPoolCollection(newPoolCollection.address);
                await network.addPoolCollection(poolCollection.address);
            });

            it('should revert when a non-owner attempts to set the latest pool collection', async () => {
                await expect(
                    network.connect(nonOwner).setLatestPoolCollection(poolCollection.address)
                ).to.be.revertedWith('AccessDenied');
            });

            it('should revert when attempting to set the latest pool collection to an invalid pool collection', async () => {
                await expect(network.connect(nonOwner).setLatestPoolCollection(ZERO_ADDRESS)).to.be.revertedWith(
                    'InvalidAddress'
                );

                const newPoolCollection2 = await createPoolCollection(
                    network,
                    networkToken,
                    networkSettings,
                    poolTokenFactory,
                    poolCollectionUpgrader
                );
                await expect(network.setLatestPoolCollection(newPoolCollection2.address)).to.be.revertedWith(
                    'DoesNotExist'
                );
            });

            it('should ignore setting to the same latest pool collection', async () => {
                await network.setLatestPoolCollection(newPoolCollection.address);

                const res = await network.setLatestPoolCollection(newPoolCollection.address);
                await expect(res).not.to.emit(network, 'LatestPoolCollectionReplaced');
            });

            it('should set the latest pool collection', async () => {
                expect(await network.latestPoolCollection(poolType)).to.equal(poolCollection.address);

                const res = await network.setLatestPoolCollection(newPoolCollection.address);
                await expect(res)
                    .to.emit(network, 'LatestPoolCollectionReplaced')
                    .withArgs(poolType, poolCollection.address, newPoolCollection.address);

                expect(await network.latestPoolCollection(poolType)).to.equal(newPoolCollection.address);

                const res2 = await network.setLatestPoolCollection(poolCollection.address);
                await expect(res2)
                    .to.emit(network, 'LatestPoolCollectionReplaced')
                    .withArgs(poolType, newPoolCollection.address, poolCollection.address);

                expect(await network.latestPoolCollection(poolType)).to.equal(poolCollection.address);
            });
        });
    });

    describe('create pool', () => {
        let reserveToken: TokenWithAddress;
        let network: TestBancorNetwork;
        let networkSettings: NetworkSettings;
        let networkToken: IERC20;
        let poolCollection: TestPoolCollection;
        let poolType: number;

        const testCreatePool = async (symbol: string) => {
            beforeEach(async () => {
                ({ network, networkSettings, networkToken, poolCollection } = await createSystem());

                if (symbol === BNT) {
                    reserveToken = networkToken;
                } else {
                    reserveToken = await createTokenBySymbol(symbol);
                }

                poolType = await poolCollection.poolType();
            });

            it('should revert when attempting to create a pool for an invalid reserve token', async () => {
                await expect(network.createPool(poolType, ZERO_ADDRESS)).to.be.revertedWith('InvalidAddress');
            });

            it('should revert when attempting to create a pool for an unsupported type', async () => {
                await expect(network.createPool(BigNumber.from(12345), reserveToken.address)).to.be.revertedWith(
                    'InvalidType'
                );
            });

            context('with an associated pool collection', () => {
                beforeEach(async () => {
                    await network.addPoolCollection(poolCollection.address);
                });

                context('with a whitelisted token', () => {
                    beforeEach(async () => {
                        await networkSettings.addTokenToWhitelist(reserveToken.address);
                    });

                    it('should create a pool', async () => {
                        expect(await network.isPoolValid(reserveToken.address)).to.be.false;
                        expect(await network.collectionByPool(reserveToken.address)).to.equal(ZERO_ADDRESS);
                        expect(await network.liquidityPools()).to.be.empty;
                        expect(await poolCollection.isPoolValid(reserveToken.address)).to.be.false;

                        const res = await network.createPool(poolType, reserveToken.address);
                        await expect(res)
                            .to.emit(network, 'PoolAdded')
                            .withArgs(poolType, reserveToken.address, poolCollection.address);

                        expect(await network.isPoolValid(reserveToken.address)).to.be.true;
                        expect(await network.collectionByPool(reserveToken.address)).to.equal(poolCollection.address);
                        expect(await network.liquidityPools()).to.have.members([reserveToken.address]);
                        expect(await poolCollection.isPoolValid(reserveToken.address)).to.be.true;
                    });

                    it('should revert when attempting to create a pool for the same reserve token twice', async () => {
                        await network.createPool(poolType, reserveToken.address);
                        await expect(network.createPool(poolType, reserveToken.address)).to.be.revertedWith(
                            'AlreadyExists'
                        );
                    });
                });
            });
        };

        for (const symbol of [ETH, TKN]) {
            context(symbol, () => {
                testCreatePool(symbol);
            });
        }

        context(BNT, () => {
            beforeEach(async () => {
                ({ network, networkToken } = await createSystem());
            });

            it('should revert when attempting to create a pool', async () => {
                await expect(network.createPool(BigNumber.from(1), networkToken.address)).to.be.revertedWith(
                    'InvalidToken'
                );
            });
        });
    });

    describe('upgrade pool', () => {
        let network: TestBancorNetwork;
        let networkInformation: BancorNetworkInformation;
        let networkSettings: NetworkSettings;
        let networkToken: IERC20;
        let pendingWithdrawals: TestPendingWithdrawals;
        let poolTokenFactory: PoolTokenFactory;
        let poolCollection: TestPoolCollection;
        let poolCollectionUpgrader: TestPoolCollectionUpgrader;
        let targetPoolCollection: TestPoolCollection;

        const MIN_RETURN_AMOUNT = BigNumber.from(1);
        const MIN_LIQUIDITY_FOR_TRADING = toWei(BigNumber.from(100_000));

        const reserveTokenSymbols = [TKN, ETH, TKN];
        let reserveTokenAddresses: string[];

        const setTime = async (time: number) => {
            await network.setTime(time);
            await pendingWithdrawals.setTime(time);
        };

        const setup = async () => {
            ({
                network,
                networkInformation,
                networkSettings,
                networkToken,
                pendingWithdrawals,
                poolCollection,
                poolCollectionUpgrader,
                poolTokenFactory
            } = await createSystem());

            await networkSettings.setMinLiquidityForTrading(MIN_LIQUIDITY_FOR_TRADING);

            reserveTokenAddresses = [];

            for (const symbol of reserveTokenSymbols) {
                const { token } = await setupSimplePool(
                    {
                        symbol,
                        balance: toWei(BigNumber.from(50_000_000)),
                        initialRate: INITIAL_RATE
                    },
                    deployer,
                    network,
                    networkInformation,
                    networkSettings,
                    poolCollection
                );

                reserveTokenAddresses.push(token.address);
            }

            targetPoolCollection = await createPoolCollection(
                network,
                networkToken,
                networkSettings,
                poolTokenFactory,
                poolCollectionUpgrader,
                (await poolCollection.version()) + 1
            );

            await network.addPoolCollection(targetPoolCollection.address);
            await network.setLatestPoolCollection(targetPoolCollection.address);

            await depositToPool(deployer, networkToken, toWei(BigNumber.from(100_000)), network);

            await network.setTime(await latest());
        };

        beforeEach(async () => {
            await waffle.loadFixture(setup);
        });

        it('should revert when attempting to upgrade already upgraded pools', async () => {
            await network.upgradePools(reserveTokenAddresses);

            await expect(network.upgradePools(reserveTokenAddresses)).to.be.revertedWith('InvalidPoolCollection');
        });

        it('should revert when attempting to upgrade invalid pools', async () => {
            const reserveTokenAddresses2 = [ZERO_ADDRESS, ZERO_ADDRESS, ...reserveTokenAddresses, ZERO_ADDRESS];
            await expect(network.upgradePools(reserveTokenAddresses2)).to.be.revertedWith('InvalidPool');
        });

        it('should upgrade pools', async () => {
            expect(await poolCollection.poolCount()).to.equal(reserveTokenAddresses.length);
            expect(await targetPoolCollection.poolCount()).to.equal(BigNumber.from(0));

            for (const reserveTokenAddress of reserveTokenAddresses) {
                expect(await network.collectionByPool(reserveTokenAddress)).to.equal(poolCollection.address);
            }

            await network.upgradePools(reserveTokenAddresses);

            expect(await poolCollection.poolCount()).to.equal(BigNumber.from(0));
            expect(await targetPoolCollection.poolCount()).to.equal(reserveTokenAddresses.length);

            for (const reserveTokenAddress of reserveTokenAddresses) {
                const isETH = reserveTokenAddress === NATIVE_TOKEN_ADDRESS;

                expect(await network.collectionByPool(reserveTokenAddress)).to.equal(targetPoolCollection.address);

                // perform deposit, withdraw, and trade sanity checks
                const token = { address: reserveTokenAddress };
                const pool = await targetPoolCollection.poolData(reserveTokenAddress);
                const poolToken = await Contracts.PoolToken.attach(pool.poolToken);

                const prevPoolTokenBalance = await poolToken.balanceOf(deployer.address);
                await depositToPool(deployer, token, toWei(BigNumber.from(1_000_000)), network);
                expect(await poolToken.balanceOf(deployer.address)).to.be.gte(prevPoolTokenBalance);

                const poolTokenAmount = await toWei(BigNumber.from(1));
                const { id, creationTime } = await initWithdraw(
                    deployer,
                    pendingWithdrawals,
                    poolToken,
                    poolTokenAmount
                );
                expect(await poolToken.balanceOf(deployer.address)).to.be.gte(
                    prevPoolTokenBalance.sub(poolTokenAmount)
                );

                let prevTokenBalance = await getBalance(token, deployer);
                const withdrawalDuration =
                    (await pendingWithdrawals.lockDuration()) + (await pendingWithdrawals.withdrawalWindowDuration());
                await setTime(creationTime + withdrawalDuration - 1);

                await network.withdraw(id);
                await expect(await getBalance(token, deployer)).to.be.gte(prevTokenBalance);

                const tradeAmount = toWei(BigNumber.from(1));

                let prevNetworkTokenBalance = await networkToken.balanceOf(deployer.address);
                prevTokenBalance = await getBalance(token, deployer);

                let transactionCost = BigNumber.from(0);
                const res = await trade(
                    deployer,
                    token,
                    networkToken,
                    tradeAmount,
                    MIN_RETURN_AMOUNT,
                    MAX_UINT256,
                    ZERO_ADDRESS,
                    network
                );

                if (isETH) {
                    transactionCost = await getTransactionCost(res);
                }

                expect(await networkToken.balanceOf(deployer.address)).to.be.gte(prevNetworkTokenBalance);
                expect(await getBalance(token, deployer)).to.equal(
                    prevTokenBalance.sub(tradeAmount.add(transactionCost))
                );

                prevNetworkTokenBalance = await networkToken.balanceOf(deployer.address);
                prevTokenBalance = await getBalance(token, deployer);

                transactionCost = BigNumber.from(0);
                const res2 = await trade(
                    deployer,
                    networkToken,
                    token,
                    tradeAmount,
                    MIN_RETURN_AMOUNT,
                    MAX_UINT256,
                    ZERO_ADDRESS,
                    network
                );

                if (isETH) {
                    transactionCost = await getTransactionCost(res2);
                }

                expect(await getBalance(token, deployer)).to.be.gte(prevTokenBalance.sub(transactionCost));
                expect(await networkToken.balanceOf(deployer.address)).to.equal(
                    prevNetworkTokenBalance.sub(tradeAmount)
                );
            }
        });
    });

    describe('deposit', () => {
        let network: TestBancorNetwork;
        let networkSettings: NetworkSettings;
        let networkToken: IERC20;
        let govToken: IERC20;
        let masterPool: TestMasterPool;
        let poolCollection: TestPoolCollection;
<<<<<<< HEAD
        let mainVault: MasterVault;
=======
        let masterVault: BancorVault;
>>>>>>> 2c63dca4
        let pendingWithdrawals: TestPendingWithdrawals;
        let masterPoolToken: PoolToken;

        const MAX_DEVIATION = toPPM(1);
        const MINTING_LIMIT = toWei(BigNumber.from(10_000_000));
        const WITHDRAWAL_FEE = toPPM(5);
        const MIN_LIQUIDITY_FOR_TRADING = toWei(BigNumber.from(100_000));
        const DEPOSIT_LIMIT = toWei(BigNumber.from(100_000_000));

        const setup = async () => {
            ({
                network,
                networkSettings,
                networkToken,
                govToken,
                masterPool,
                poolCollection,
                masterVault,
                pendingWithdrawals,
                masterPoolToken
            } = await createSystem());

            await networkSettings.setAverageRateMaxDeviationPPM(MAX_DEVIATION);
            await networkSettings.setWithdrawalFeePPM(WITHDRAWAL_FEE);
            await networkSettings.setMinLiquidityForTrading(MIN_LIQUIDITY_FOR_TRADING);
        };

        beforeEach(async () => {
            await waffle.loadFixture(setup);
        });

        const testDeposits = (symbol: string) => {
            const isNetworkToken = symbol === BNT;
            const isETH = symbol === ETH;

            let poolToken: PoolToken;
            let token: TokenWithAddress;

            beforeEach(async () => {
                if (isNetworkToken) {
                    token = networkToken;
                } else {
                    token = await createTokenBySymbol(symbol);
                }

                if (isNetworkToken) {
                    poolToken = masterPoolToken;
                } else {
                    poolToken = await createPool(token, network, networkSettings, poolCollection);

                    await networkSettings.setPoolMintingLimit(token.address, MINTING_LIMIT);

                    await poolCollection.setDepositLimit(token.address, DEPOSIT_LIMIT);
                    await poolCollection.setInitialRate(token.address, INITIAL_RATE);
                }

                await setTime((await latest()).toNumber());
            });

            const setTime = async (time: number) => {
                await network.setTime(time);
                await pendingWithdrawals.setTime(time);
            };

            const verifyDeposit = async (
                provider: Signer | Wallet,
                sender: Signer | Wallet,
                amount: BigNumber,
                deposit: (amount: BigNumber) => Promise<ContractTransaction>
            ) => {
                const providerAddress = await provider.getAddress();
                const senderAddress = await sender.getAddress();

                const contextId = solidityKeccak256(
                    ['address', 'uint32', 'address', 'address', 'uint256'],
                    [senderAddress, await network.currentTime(), providerAddress, token.address, amount]
                );

                const prevPoolTokenTotalSupply = await poolToken.totalSupply();
                const prevProviderPoolTokenBalance = await poolToken.balanceOf(providerAddress);

                const prevProviderTokenBalance = await getBalance(token, providerAddress);
                const prevSenderTokenBalance = await getBalance(token, senderAddress);
                const prevVaultTokenBalance = await getBalance(token, masterVault.address);

                const prevNetworkTokenTotalSupply = await networkToken.totalSupply();
                const prevVaultNetworkTokenBalance = await networkToken.balanceOf(masterVault.address);

                const prevGovTotalSupply = await govToken.totalSupply();
                const prevProviderGovTokenBalance = await govToken.balanceOf(providerAddress);
                const prevSenderGovTokenBalance = await govToken.balanceOf(senderAddress);

                let expectedPoolTokenAmount;
                let transactionCost = BigNumber.from(0);

                if (isNetworkToken) {
                    expectedPoolTokenAmount = amount
                        .mul(await poolToken.totalSupply())
                        .div(await masterPool.stakedBalance());

                    const res = await deposit(amount);

                    await expect(res)
                        .to.emit(network, 'NetworkTokenDeposited')
                        .withArgs(contextId, providerAddress, amount, expectedPoolTokenAmount, expectedPoolTokenAmount);

                    await expect(res)
                        .to.emit(network, 'TotalLiquidityUpdated')
                        .withArgs(
                            contextId,
                            token.address,
                            await poolToken.totalSupply(),
                            await masterPool.stakedBalance(),
                            await getBalance(token, masterVault.address)
                        );

                    expect(await poolToken.totalSupply()).to.equal(prevPoolTokenTotalSupply);

                    expect(await getBalance(token, masterVault.address)).to.equal(prevVaultTokenBalance);

                    expect(await networkToken.totalSupply()).to.equal(prevNetworkTokenTotalSupply.sub(amount));

                    expect(await govToken.totalSupply()).to.equal(prevGovTotalSupply.add(expectedPoolTokenAmount));
                    expect(await govToken.balanceOf(providerAddress)).to.equal(
                        prevProviderGovTokenBalance.add(expectedPoolTokenAmount)
                    );
                } else {
                    const prevPoolLiquidity = await poolCollection.poolLiquidity(token.address);

                    if (prevPoolTokenTotalSupply.isZero()) {
                        expectedPoolTokenAmount = amount;
                    } else {
                        expectedPoolTokenAmount = amount
                            .mul(prevPoolTokenTotalSupply)
                            .div(prevPoolLiquidity.stakedBalance);
                    }

                    const res = await deposit(amount);

                    if (isETH) {
                        transactionCost = await getTransactionCost(res);
                    }

                    await expect(res)
                        .to.emit(network, 'BaseTokenDeposited')
                        .withArgs(
                            contextId,
                            token.address,
                            providerAddress,
                            poolCollection.address,
                            amount,
                            expectedPoolTokenAmount
                        );

                    const poolLiquidity = await poolCollection.poolLiquidity(token.address);

                    await expect(res)
                        .to.emit(network, 'TotalLiquidityUpdated')
                        .withArgs(
                            contextId,
                            token.address,
                            await poolToken.totalSupply(),
                            poolLiquidity.stakedBalance,
                            await getBalance(token, masterVault.address)
                        );

                    await expect(res)
                        .to.emit(network, 'TotalLiquidityUpdated')
                        .withArgs(
                            contextId,
                            networkToken.address,
                            await masterPoolToken.totalSupply(),
                            await masterPool.stakedBalance(),
                            await networkToken.balanceOf(masterVault.address)
                        );

                    await expect(res)
                        .to.emit(network, 'TradingLiquidityUpdated')
                        .withArgs(contextId, token.address, token.address, poolLiquidity.baseTokenTradingLiquidity);

                    await expect(res)
                        .to.emit(network, 'TradingLiquidityUpdated')
                        .withArgs(
                            contextId,
                            token.address,
                            networkToken.address,
                            poolLiquidity.networkTokenTradingLiquidity
                        );

                    expect(await poolToken.totalSupply()).to.equal(
                        prevPoolTokenTotalSupply.add(expectedPoolTokenAmount)
                    );

                    expect(await getBalance(token, masterVault.address)).to.equal(prevVaultTokenBalance.add(amount));

                    // expect a few network tokens to be minted to the vault
                    expect(await networkToken.totalSupply()).to.be.gte(prevNetworkTokenTotalSupply);
                    expect(await networkToken.balanceOf(masterVault.address)).to.be.gte(prevVaultNetworkTokenBalance);

                    expect(await govToken.totalSupply()).to.equal(prevGovTotalSupply);
                    expect(await govToken.balanceOf(providerAddress)).to.equal(prevProviderGovTokenBalance);
                }

                expect(await poolToken.balanceOf(providerAddress)).to.equal(
                    prevProviderPoolTokenBalance.add(expectedPoolTokenAmount)
                );

                if (provider !== sender) {
                    expect(await getBalance(token, providerAddress)).to.equal(prevProviderTokenBalance);

                    expect(await govToken.balanceOf(senderAddress)).to.equal(prevSenderGovTokenBalance);
                }

                expect(await getBalance(token, senderAddress)).to.equal(
                    prevSenderTokenBalance.sub(amount).sub(transactionCost)
                );
            };

            const testDeposit = () => {
                context('regular deposit', () => {
                    enum Method {
                        Deposit,
                        DepositFor
                    }

                    let provider: SignerWithAddress;

                    before(async () => {
                        [, provider] = await ethers.getSigners();
                    });

                    it('should revert when attempting to deposit for an invalid provider', async () => {
                        await expect(
                            network.depositFor(ZERO_ADDRESS, token.address, BigNumber.from(1))
                        ).to.be.revertedWith('InvalidAddress');
                    });

                    for (const method of [Method.Deposit, Method.DepositFor]) {
                        context(`using ${camelCase(Method[method])} method`, () => {
                            let sender: SignerWithAddress;

                            before(async () => {
                                switch (method) {
                                    case Method.Deposit:
                                        sender = provider;

                                        break;

                                    case Method.DepositFor:
                                        sender = deployer;

                                        break;
                                }
                            });

                            interface Overrides {
                                value?: BigNumber;
                                poolAddress?: string;
                            }

                            const deposit = async (amount: BigNumber, overrides: Overrides = {}) => {
                                let { value, poolAddress = token.address } = overrides;

                                if (!value) {
                                    value = BigNumber.from(0);
                                    if (isETH) {
                                        value = amount;
                                    }
                                }

                                switch (method) {
                                    case Method.Deposit:
                                        return network.connect(sender).deposit(poolAddress, amount, { value });

                                    case Method.DepositFor:
                                        return network
                                            .connect(sender)
                                            .depositFor(provider.address, poolAddress, amount, { value });
                                }
                            };

                            it('should revert when attempting to deposit an invalid amount', async () => {
                                await expect(deposit(BigNumber.from(0))).to.be.revertedWith('ZeroValue');
                            });

                            it('should revert when attempting to deposit to an invalid pool', async () => {
                                await expect(
                                    deposit(BigNumber.from(1), { poolAddress: ZERO_ADDRESS })
                                ).to.be.revertedWith('InvalidAddress');
                            });

                            it('should revert when attempting to deposit into a pool that does not exist', async () => {
                                token = await createTokenBySymbol(TKN);

                                await expect(deposit(BigNumber.from(1))).to.be.revertedWith('InvalidToken');
                            });

                            const testDepositAmount = async (amount: BigNumber) => {
                                const test = async () => verifyDeposit(provider, sender, amount, deposit);

                                context(`${amount} tokens`, () => {
                                    if (!isETH) {
                                        beforeEach(async () => {
                                            const reserveToken = await Contracts.TestERC20Token.attach(token.address);
                                            await reserveToken.transfer(sender.address, amount);
                                        });

                                        it('should revert when attempting to deposit without approving the network', async () => {
                                            await expect(deposit(amount)).to.be.revertedWith(
                                                errorMessageTokenExceedsAllowance(symbol)
                                            );
                                        });
                                    }

                                    context('with an approval', () => {
                                        if (!isETH) {
                                            beforeEach(async () => {
                                                const reserveToken = await Contracts.TestERC20Token.attach(
                                                    token.address
                                                );
                                                await reserveToken.connect(sender).approve(network.address, amount);
                                            });
                                        }

                                        if (isNetworkToken) {
                                            context('with requested liquidity', () => {
                                                beforeEach(async () => {
                                                    const contextId = formatBytes32String('CTX');

                                                    const reserveToken = await createTokenBySymbol(TKN);

                                                    await createPool(
                                                        reserveToken,
                                                        network,
                                                        networkSettings,
                                                        poolCollection
                                                    );
                                                    await networkSettings.setPoolMintingLimit(
                                                        reserveToken.address,
                                                        MINTING_LIMIT
                                                    );

                                                    await network.requestLiquidityT(
                                                        contextId,
                                                        reserveToken.address,
                                                        amount
                                                    );
                                                });

                                                it('should complete a deposit', async () => {
                                                    await test();
                                                });
                                            });
                                        } else {
                                            context('when there is no unallocated network token liquidity', () => {
                                                beforeEach(async () => {
                                                    await networkSettings.setPoolMintingLimit(
                                                        token.address,
                                                        BigNumber.from(0)
                                                    );
                                                });

                                                context('with a whitelisted token', async () => {
                                                    it('should complete a deposit', async () => {
                                                        await test();
                                                    });
                                                });

                                                context('with non-whitelisted token', async () => {
                                                    beforeEach(async () => {
                                                        await networkSettings.removeTokenFromWhitelist(token.address);
                                                    });

                                                    it('should revert when attempting to deposit', async () => {
                                                        const amount = BigNumber.from(1000);

                                                        await expect(deposit(amount)).to.be.revertedWith(
                                                            'NotWhitelisted'
                                                        );
                                                    });
                                                });
                                            });

                                            context('when there is enough unallocated network token liquidity', () => {
                                                beforeEach(async () => {
                                                    await networkSettings.setPoolMintingLimit(
                                                        token.address,
                                                        MAX_UINT256
                                                    );
                                                });

                                                context('with non-whitelisted token', async () => {
                                                    beforeEach(async () => {
                                                        await networkSettings.removeTokenFromWhitelist(token.address);
                                                    });

                                                    it('should revert when attempting to deposit', async () => {
                                                        const amount = BigNumber.from(1000);

                                                        await expect(deposit(amount)).to.be.revertedWith(
                                                            'NetworkLiquidityDisabled'
                                                        );
                                                    });
                                                });

                                                context('when spot rate is unstable', () => {
                                                    beforeEach(async () => {
                                                        const spotRate = {
                                                            n: toWei(BigNumber.from(1_000_000)),
                                                            d: toWei(BigNumber.from(10_000_000))
                                                        };

                                                        const { stakedBalance } = await poolCollection.poolLiquidity(
                                                            token.address
                                                        );
                                                        await poolCollection.setTradingLiquidityT(token.address, {
                                                            networkTokenTradingLiquidity: spotRate.n,
                                                            baseTokenTradingLiquidity: spotRate.d,
                                                            tradingLiquidityProduct: spotRate.n.mul(spotRate.d),
                                                            stakedBalance
                                                        });
                                                        await poolCollection.setAverageRateT(token.address, {
                                                            rate: {
                                                                n: spotRate.n.mul(PPM_RESOLUTION),
                                                                d: spotRate.d.mul(
                                                                    PPM_RESOLUTION.add(
                                                                        MAX_DEVIATION.add(BigNumber.from(5000))
                                                                    )
                                                                )
                                                            },
                                                            time: BigNumber.from(0)
                                                        });

                                                        it('should revert when attempting to deposit', async () => {
                                                            const amount = BigNumber.from(1000);

                                                            await expect(deposit(amount)).to.be.revertedWith(
                                                                'NetworkLiquidityDisabled'
                                                            );
                                                        });
                                                    });
                                                });

                                                context('when spot rate is stable', () => {
                                                    if (isETH) {
                                                        // eslint-disable-next-line max-len
                                                        it('should revert when attempting to deposit a different amount than what was actually sent', async () => {
                                                            await expect(
                                                                deposit(amount, {
                                                                    value: amount.add(BigNumber.from(1))
                                                                })
                                                            ).to.be.revertedWith('EthAmountMismatch');

                                                            await expect(
                                                                deposit(amount, {
                                                                    value: amount.sub(BigNumber.from(1))
                                                                })
                                                            ).to.be.revertedWith('EthAmountMismatch');

                                                            await expect(
                                                                deposit(amount, { value: BigNumber.from(0) })
                                                            ).to.be.revertedWith('InvalidPool');
                                                        });
                                                    } else {
                                                        it('should revert when attempting to deposit ETH into a non ETH pool', async () => {
                                                            await expect(
                                                                deposit(amount, { value: BigNumber.from(1) })
                                                            ).to.be.revertedWith('InvalidPool');
                                                        });
                                                    }

                                                    it('should complete a deposit', async () => {
                                                        await test();
                                                    });

                                                    context(
                                                        'when close to the limit of the unallocated network token liquidity',
                                                        () => {
                                                            beforeEach(async () => {
                                                                await networkSettings.setPoolMintingLimit(
                                                                    token.address,
                                                                    BigNumber.from(1000)
                                                                );
                                                            });

                                                            it('should complete a deposit', async () => {
                                                                await test();
                                                            });
                                                        }
                                                    );
                                                });
                                            });
                                        }
                                    });
                                });
                            };

                            for (const amount of [
                                BigNumber.from(10),
                                BigNumber.from(10_000),
                                toWei(BigNumber.from(1_000_000))
                            ]) {
                                testDepositAmount(amount);
                            }
                        });
                    }
                });
            };

            const testDepositPermitted = () => {
                context('permitted deposit', () => {
                    enum Method {
                        DepositPermitted,
                        DepositForPermitted
                    }

                    const DEADLINE = MAX_UINT256;

                    let provider: Wallet;
                    let providerAddress: string;

                    beforeEach(async () => {
                        provider = await createWallet();
                        providerAddress = await provider.getAddress();
                    });

                    it('should revert when attempting to deposit for an invalid provider', async () => {
                        const amount = BigNumber.from(1);
                        const { v, r, s } = await permitContractSignature(
                            provider,
                            token.address,
                            network,
                            networkToken,
                            amount,
                            DEADLINE
                        );

                        await expect(
                            network.depositForPermitted(ZERO_ADDRESS, token.address, amount, DEADLINE, v, r, s)
                        ).to.be.revertedWith('InvalidAddress');
                    });

                    for (const method of [Method.DepositPermitted, Method.DepositForPermitted]) {
                        context(`using ${camelCase(Method[method])} method`, () => {
                            let sender: Wallet;
                            let senderAddress: string;

                            beforeEach(async () => {
                                switch (method) {
                                    case Method.DepositPermitted:
                                        sender = provider;

                                        break;

                                    case Method.DepositForPermitted:
                                        sender = await createWallet();

                                        break;
                                }

                                senderAddress = await sender.getAddress();
                            });

                            interface Overrides {
                                poolAddress?: string;
                            }

                            const deposit = async (amount: BigNumber, overrides: Overrides = {}) => {
                                const { poolAddress = token.address } = overrides;

                                const { v, r, s } = await permitContractSignature(
                                    sender,
                                    poolAddress,
                                    network,
                                    networkToken,
                                    amount,
                                    DEADLINE
                                );

                                switch (method) {
                                    case Method.DepositPermitted:
                                        return network
                                            .connect(sender)
                                            .depositPermitted(poolAddress, amount, DEADLINE, v, r, s);

                                    case Method.DepositForPermitted:
                                        return network
                                            .connect(sender)
                                            .depositForPermitted(
                                                providerAddress,
                                                poolAddress,
                                                amount,
                                                DEADLINE,
                                                v,
                                                r,
                                                s
                                            );
                                }
                            };

                            it('should revert when attempting to deposit an invalid amount', async () => {
                                await expect(deposit(BigNumber.from(0))).to.be.revertedWith('ZeroValue');
                            });

                            it('should revert when attempting to deposit to an invalid pool', async () => {
                                await expect(
                                    deposit(BigNumber.from(1), { poolAddress: ZERO_ADDRESS })
                                ).to.be.revertedWith('InvalidAddress');
                            });

                            it('should revert when attempting to deposit into a pool that does not exist', async () => {
                                const token2 = await createTokenBySymbol(TKN);

                                await expect(
                                    deposit(BigNumber.from(1), {
                                        poolAddress: token2.address
                                    })
                                ).to.be.revertedWith('InvalidToken');
                            });

                            const testDepositAmount = async (amount: BigNumber) => {
                                const test = async () => verifyDeposit(provider, sender, amount, deposit);

                                context(`${amount} tokens`, () => {
                                    if (isNetworkToken || isETH) {
                                        it('should revert when attempting to deposit', async () => {
                                            await expect(deposit(amount)).to.be.revertedWith('PermitUnsupported');
                                        });

                                        return;
                                    }

                                    beforeEach(async () => {
                                        const reserveToken = await Contracts.TestERC20Token.attach(token.address);
                                        await reserveToken.transfer(senderAddress, amount);
                                    });

                                    context('when there is no unallocated network token liquidity', () => {
                                        beforeEach(async () => {
                                            await networkSettings.setPoolMintingLimit(token.address, BigNumber.from(0));
                                        });

                                        context('with a whitelisted token', async () => {
                                            it('should complete a deposit', async () => {
                                                await test();
                                            });
                                        });

                                        context('with non-whitelisted token', async () => {
                                            beforeEach(async () => {
                                                await networkSettings.removeTokenFromWhitelist(token.address);
                                            });

                                            it('should revert when attempting to deposit', async () => {
                                                const amount = BigNumber.from(1000);

                                                await expect(deposit(amount)).to.be.revertedWith('NotWhitelisted');
                                            });
                                        });
                                    });

                                    context('when there is enough unallocated network token liquidity', () => {
                                        beforeEach(async () => {
                                            await networkSettings.setPoolMintingLimit(token.address, MAX_UINT256);
                                        });

                                        context('with non-whitelisted token', async () => {
                                            beforeEach(async () => {
                                                await networkSettings.removeTokenFromWhitelist(token.address);
                                            });

                                            it('should revert when attempting to deposit', async () => {
                                                const amount = BigNumber.from(1000);

                                                await expect(deposit(amount)).to.be.revertedWith(
                                                    'NetworkLiquidityDisabled'
                                                );
                                            });
                                        });

                                        context('when spot rate is unstable', () => {
                                            beforeEach(async () => {
                                                const spotRate = {
                                                    n: toWei(BigNumber.from(1_000_000)),
                                                    d: toWei(BigNumber.from(10_000_000))
                                                };

                                                const { stakedBalance } = await poolCollection.poolLiquidity(
                                                    token.address
                                                );
                                                await poolCollection.setTradingLiquidityT(token.address, {
                                                    networkTokenTradingLiquidity: spotRate.n,
                                                    baseTokenTradingLiquidity: spotRate.d,
                                                    tradingLiquidityProduct: spotRate.n.mul(spotRate.d),
                                                    stakedBalance
                                                });
                                                await poolCollection.setAverageRateT(token.address, {
                                                    rate: {
                                                        n: spotRate.n.mul(PPM_RESOLUTION),
                                                        d: spotRate.d.mul(
                                                            PPM_RESOLUTION.add(MAX_DEVIATION.add(BigNumber.from(5000)))
                                                        )
                                                    },
                                                    time: BigNumber.from(0)
                                                });

                                                it('should revert when attempting to deposit', async () => {
                                                    const amount = BigNumber.from(1000);

                                                    await expect(deposit(amount)).to.be.revertedWith(
                                                        'NetworkLiquidityDisabled'
                                                    );
                                                });
                                            });
                                        });

                                        context('when spot rate is stable', () => {
                                            it('should complete a deposit', async () => {
                                                await test();
                                            });

                                            context(
                                                'when close to the limit of the unallocated network token liquidity',
                                                () => {
                                                    beforeEach(async () => {
                                                        await networkSettings.setPoolMintingLimit(
                                                            token.address,
                                                            BigNumber.from(1000)
                                                        );
                                                    });

                                                    it('should complete a deposit', async () => {
                                                        await test();
                                                    });
                                                }
                                            );
                                        });
                                    });
                                });
                            };

                            for (const amount of [
                                BigNumber.from(10),
                                BigNumber.from(10_000),
                                toWei(BigNumber.from(1_000_000))
                            ]) {
                                testDepositAmount(amount);
                            }
                        });
                    }
                });
            };

            testDeposit();
            testDepositPermitted();
        };

        for (const symbol of [BNT, ETH, TKN]) {
            context(symbol, () => {
                testDeposits(symbol);
            });
        }
    });

    describe('withdraw', () => {
        let network: TestBancorNetwork;
        let networkSettings: NetworkSettings;
        let networkToken: IERC20;
        let govToken: IERC20;
        let masterPool: TestMasterPool;
        let poolCollection: TestPoolCollection;
<<<<<<< HEAD
        let mainVault: MasterVault;
=======
        let masterVault: BancorVault;
>>>>>>> 2c63dca4
        let pendingWithdrawals: TestPendingWithdrawals;
        let masterPoolToken: PoolToken;
        let externalProtectionVault: ExternalProtectionVault;

        const MAX_DEVIATION = toPPM(1);
        const MINTING_LIMIT = toWei(BigNumber.from(10_000_000));
        const WITHDRAWAL_FEE = toPPM(5);
        const MIN_LIQUIDITY_FOR_TRADING = toWei(BigNumber.from(100_000));

        const setTime = async (time: number) => {
            await network.setTime(time);
            await pendingWithdrawals.setTime(time);
        };

        const setup = async () => {
            ({
                network,
                networkSettings,
                networkToken,
                govToken,
                masterPool,
                poolCollection,
                masterVault,
                pendingWithdrawals,
                masterPoolToken,
                externalProtectionVault
            } = await createSystem());

            await networkSettings.setAverageRateMaxDeviationPPM(MAX_DEVIATION);
            await networkSettings.setWithdrawalFeePPM(WITHDRAWAL_FEE);
            await networkSettings.setMinLiquidityForTrading(MIN_LIQUIDITY_FOR_TRADING);

            await setTime((await latest()).toNumber());
        };

        beforeEach(async () => {
            await waffle.loadFixture(setup);
        });

        it('should revert when attempting to withdraw a non-existing withdrawal request', async () => {
            await expect(network.withdraw(BigNumber.from(12345))).to.be.revertedWith('AccessDenied');
        });

        const testWithdraw = async (symbol: string) => {
            const isNetworkToken = symbol === BNT;
            const isETH = symbol === ETH;

            context('with an initiated withdrawal request', () => {
                let provider: SignerWithAddress;
                let poolToken: PoolToken;
                let token: TokenWithAddress;
                let poolTokenAmount: BigNumber;
                let id: BigNumber;
                let creationTime: number;

                before(async () => {
                    [, provider] = await ethers.getSigners();
                });

                beforeEach(async () => {
                    if (isNetworkToken) {
                        token = networkToken;
                    } else {
                        token = await createTokenBySymbol(symbol);
                    }

                    // create a deposit
                    const amount = toWei(BigNumber.from(222_222_222));

                    if (isNetworkToken) {
                        poolToken = masterPoolToken;

                        const contextId = formatBytes32String('CTX');
                        const reserveToken = await createTokenBySymbol(TKN);
                        await networkSettings.setPoolMintingLimit(reserveToken.address, MAX_UINT256);

                        await network.requestLiquidityT(contextId, reserveToken.address, amount);
                    } else {
                        poolToken = await createPool(token, network, networkSettings, poolCollection);

                        await networkSettings.setPoolMintingLimit(token.address, MINTING_LIMIT);

                        await poolCollection.setDepositLimit(token.address, MAX_UINT256);
                        await poolCollection.setInitialRate(token.address, INITIAL_RATE);
                    }

                    await depositToPool(provider, token, amount, network);

                    poolTokenAmount = await poolToken.balanceOf(provider.address);

                    ({ id, creationTime } = await initWithdraw(
                        provider,
                        pendingWithdrawals,
                        poolToken,
                        await poolToken.balanceOf(provider.address)
                    ));
                });

                it('should revert when attempting to withdraw from a different provider', async () => {
                    await expect(network.connect(deployer).withdraw(id)).to.be.revertedWith('AccessDenied');
                });

                context('during the lock duration', () => {
                    beforeEach(async () => {
                        await setTime(creationTime + 1000);
                    });

                    it('should revert when attempting to withdraw', async () => {
                        await expect(network.connect(provider).withdraw(id)).to.be.revertedWith('WithdrawalNotAllowed');
                    });

                    context('after the withdrawal window duration', () => {
                        beforeEach(async () => {
                            const withdrawalDuration =
                                (await pendingWithdrawals.lockDuration()) +
                                (await pendingWithdrawals.withdrawalWindowDuration());
                            await setTime(creationTime + withdrawalDuration + 1);
                        });

                        it('should revert when attempting to withdraw', async () => {
                            await expect(network.connect(provider).withdraw(id)).to.be.revertedWith(
                                'WithdrawalNotAllowed'
                            );
                        });
                    });

                    context('during the withdrawal window duration', () => {
                        beforeEach(async () => {
                            const withdrawalDuration =
                                (await pendingWithdrawals.lockDuration()) +
                                (await pendingWithdrawals.withdrawalWindowDuration());
                            await setTime(creationTime + withdrawalDuration - 1);
                        });

                        if (isNetworkToken) {
                            it('should revert when attempting to withdraw without approving the governance token amount', async () => {
                                await expect(network.connect(provider).withdraw(id)).to.be.revertedWith(
                                    'ERR_UNDERFLOW'
                                );
                            });

                            it('should revert when attempting to withdraw with an insufficient governance token amount', async () => {
                                await govToken.connect(provider).transfer(deployer.address, BigNumber.from(1));
                                await govToken.connect(provider).approve(network.address, poolTokenAmount);

                                await expect(network.connect(provider).withdraw(id)).to.be.revertedWith(
                                    'ERR_UNDERFLOW'
                                );
                            });
                        }

                        context('with approvals', () => {
                            let contextId: string;

                            beforeEach(async () => {
                                contextId = solidityKeccak256(
                                    ['address', 'uint32', 'uint256'],
                                    [provider.address, await network.currentTime(), id]
                                );

                                if (isNetworkToken) {
                                    await govToken.connect(provider).approve(network.address, poolTokenAmount);
                                }
                            });

                            const test = async () => {
                                const prevPoolTokenTotalSupply = await poolToken.totalSupply();
                                const prevPoolPoolTokenBalance = await poolToken.balanceOf(masterPool.address);
                                const prevCollectionPoolTokenBalance = await poolToken.balanceOf(
                                    poolCollection.address
                                );
                                const prevProviderPoolTokenBalance = await poolToken.balanceOf(provider.address);

                                const prevProviderTokenBalance = await getBalance(token, provider.address);

                                const prevGovTotalSupply = await govToken.totalSupply();
                                const prevPoolGovTokenBalance = await govToken.balanceOf(masterPool.address);
                                const prevProviderGovTokenBalance = await govToken.balanceOf(provider.address);

                                let transactionCost = BigNumber.from(0);

                                if (isNetworkToken) {
                                    const withdrawalAmounts = await masterPool.withdrawalAmountsT(poolTokenAmount);

                                    const res = await network.connect(provider).withdraw(id);

                                    await expect(res)
                                        .to.emit(network, 'NetworkTokenWithdrawn')
                                        .withArgs(
                                            contextId,
                                            provider.address,
                                            withdrawalAmounts.networkTokenAmount,
                                            poolTokenAmount,
                                            poolTokenAmount,
                                            withdrawalAmounts.withdrawalFeeAmount
                                        );

                                    await expect(res)
                                        .to.emit(network, 'TotalLiquidityUpdated')
                                        .withArgs(
                                            contextId,
                                            token.address,
                                            await poolToken.totalSupply(),
                                            await masterPool.stakedBalance(),
                                            await getBalance(token, masterVault.address)
                                        );

                                    expect(await poolToken.totalSupply()).to.equal(prevPoolTokenTotalSupply);
                                    expect(await poolToken.balanceOf(masterPool.address)).to.equal(
                                        prevPoolPoolTokenBalance.add(poolTokenAmount)
                                    );

                                    expect(await govToken.totalSupply()).to.equal(
                                        prevGovTotalSupply.sub(poolTokenAmount)
                                    );

                                    expect(await govToken.balanceOf(provider.address)).to.equal(
                                        prevProviderGovTokenBalance.sub(poolTokenAmount)
                                    );
                                } else {
                                    const withdrawalAmounts = await poolCollection.poolWithdrawalAmountsT(
                                        token.address,
                                        poolTokenAmount,
                                        await getBalance(token, masterVault.address),
                                        await getBalance(token, externalProtectionVault.address)
                                    );

                                    const res = await network.connect(provider).withdraw(id);

                                    if (isETH) {
                                        transactionCost = await getTransactionCost(res);
                                    }

                                    await expect(res)
                                        .to.emit(network, 'BaseTokenWithdrawn')
                                        .withArgs(
                                            contextId,
                                            token.address,
                                            provider.address,
                                            poolCollection.address,
                                            withdrawalAmounts.baseTokenAmountToTransferFromVaultToProvider.add(
                                                withdrawalAmounts.baseTokenAmountToTransferFromExternalProtectionVaultToProvider
                                            ),
                                            poolTokenAmount,
                                            withdrawalAmounts.baseTokenAmountToTransferFromExternalProtectionVaultToProvider,
                                            withdrawalAmounts.networkTokenAmountToMintForProvider,
                                            withdrawalAmounts.baseTokenWithdrawalFeeAmount
                                        );

                                    const poolLiquidity = await poolCollection.poolLiquidity(token.address);

                                    await expect(res)
                                        .to.emit(network, 'TotalLiquidityUpdated')
                                        .withArgs(
                                            contextId,
                                            token.address,
                                            await poolToken.totalSupply(),
                                            poolLiquidity.stakedBalance,
                                            await getBalance(token, masterVault.address)
                                        );

                                    await expect(res)
                                        .to.emit(network, 'TradingLiquidityUpdated')
                                        .withArgs(
                                            contextId,
                                            token.address,
                                            token.address,
                                            poolLiquidity.baseTokenTradingLiquidity
                                        );

                                    await expect(res)
                                        .to.emit(network, 'TradingLiquidityUpdated')
                                        .withArgs(
                                            contextId,
                                            token.address,
                                            networkToken.address,
                                            poolLiquidity.networkTokenTradingLiquidity
                                        );

                                    expect(await poolToken.totalSupply()).to.equal(
                                        prevPoolTokenTotalSupply.sub(poolTokenAmount)
                                    );
                                    expect(await poolToken.balanceOf(masterPool.address)).to.equal(
                                        prevPoolPoolTokenBalance
                                    );

                                    expect(await govToken.totalSupply()).to.equal(prevGovTotalSupply);
                                    expect(await govToken.balanceOf(provider.address)).to.equal(
                                        prevProviderGovTokenBalance
                                    );
                                }

                                expect(await poolToken.balanceOf(poolCollection.address)).to.equal(
                                    prevCollectionPoolTokenBalance
                                );
                                expect(await poolToken.balanceOf(provider.address)).to.equal(
                                    prevProviderPoolTokenBalance
                                );

                                expect(await govToken.balanceOf(masterPool.address)).to.equal(prevPoolGovTokenBalance);

                                // sanity test:
                                expect(await getBalance(token, provider.address)).to.be.gte(
                                    prevProviderTokenBalance.sub(transactionCost)
                                );

                                // TODO: test actual amounts
                                // TODO: test request/renounce liquidity
                                // TODO: test vault and external storage balances
                            };

                            if (isNetworkToken) {
                                it('should complete a withdraw', async () => {
                                    await test();
                                });
                            } else {
                                context('with non-whitelisted token', async () => {
                                    beforeEach(async () => {
                                        await networkSettings.removeTokenFromWhitelist(token.address);
                                    });

                                    it('should revert when attempting to withdraw', async () => {
                                        await expect(network.connect(provider).withdraw(id)).to.be.revertedWith(
                                            'NetworkLiquidityDisabled'
                                        );
                                    });
                                });

                                context('when spot rate is unstable', () => {
                                    beforeEach(async () => {
                                        const spotRate = {
                                            n: toWei(BigNumber.from(1_000_000)),
                                            d: toWei(BigNumber.from(10_000_000))
                                        };

                                        const { stakedBalance } = await poolCollection.poolLiquidity(token.address);
                                        await poolCollection.setTradingLiquidityT(token.address, {
                                            networkTokenTradingLiquidity: spotRate.n,
                                            baseTokenTradingLiquidity: spotRate.d,
                                            tradingLiquidityProduct: spotRate.n.mul(spotRate.d),
                                            stakedBalance
                                        });
                                        await poolCollection.setAverageRateT(token.address, {
                                            rate: {
                                                n: spotRate.n.mul(PPM_RESOLUTION),
                                                d: spotRate.d.mul(
                                                    PPM_RESOLUTION.add(MAX_DEVIATION.add(BigNumber.from(5000)))
                                                )
                                            },
                                            time: BigNumber.from(0)
                                        });
                                    });

                                    it('should revert when attempting to withdraw', async () => {
                                        await expect(network.connect(provider).withdraw(id)).to.be.revertedWith(
                                            'NetworkLiquidityDisabled'
                                        );
                                    });
                                });

                                context('when spot rate is stable', () => {
                                    it('should complete a withdraw', async () => {
                                        await test();
                                    });
                                });
                            }
                        });
                    });
                });
            });
        };

        for (const symbol of [BNT, ETH, TKN]) {
            context(symbol, () => {
                testWithdraw(symbol);
            });
        }
    });

    describe('trade', () => {
        let network: TestBancorNetwork;
        let networkInformation: BancorNetworkInformation;
        let networkSettings: NetworkSettings;
        let networkToken: IERC20;
        let masterPool: TestMasterPool;
        let poolCollection: TestPoolCollection;
<<<<<<< HEAD
        let mainVault: MasterVault;
=======
        let masterVault: BancorVault;
>>>>>>> 2c63dca4

        const MIN_LIQUIDITY_FOR_TRADING = toWei(BigNumber.from(100_000));
        const NETWORK_TOKEN_LIQUIDITY = toWei(BigNumber.from(100_000));
        const MIN_RETURN_AMOUNT = BigNumber.from(1);

        let sourceToken: TokenWithAddress;
        let targetToken: TokenWithAddress;

        let trader: Wallet;

        beforeEach(async () => {
            ({ network, networkInformation, networkSettings, networkToken, masterPool, poolCollection, masterVault } =
                await createSystem());

            await networkSettings.setMinLiquidityForTrading(MIN_LIQUIDITY_FOR_TRADING);
        });

        const setupPools = async (source: PoolSpec, target: PoolSpec) => {
            trader = await createWallet();

            ({ token: sourceToken } = await setupSimplePool(
                source,
                deployer,
                network,
                networkInformation,
                networkSettings,
                poolCollection
            ));

            ({ token: targetToken } = await setupSimplePool(
                target,
                deployer,
                network,
                networkInformation,
                networkSettings,
                poolCollection
            ));

            await depositToPool(deployer, networkToken, NETWORK_TOKEN_LIQUIDITY, network);

            await network.setTime(await latest());
        };

        interface TradeOverrides {
            value?: BigNumber;
            minReturnAmount?: BigNumber;
            deadline?: BigNumber;
            beneficiary?: string;
            sourceTokenAddress?: string;
            targetTokenAddress?: string;
        }

        const trade = async (amount: BigNumber, overrides: TradeOverrides = {}) => {
            let {
                value,
                minReturnAmount = MIN_RETURN_AMOUNT,
                deadline = MAX_UINT256,
                beneficiary = ZERO_ADDRESS,
                sourceTokenAddress = sourceToken.address,
                targetTokenAddress = targetToken.address
            } = overrides;

            if (!value) {
                value = BigNumber.from(0);
                if (sourceTokenAddress === NATIVE_TOKEN_ADDRESS) {
                    value = amount;
                }
            }

            return network
                .connect(trader)
                .trade(sourceTokenAddress, targetTokenAddress, amount, minReturnAmount, deadline, beneficiary, {
                    value
                });
        };

        interface TradePermittedOverrides {
            minReturnAmount?: BigNumber;
            deadline?: BigNumber;
            beneficiary?: string;
            sourceTokenAddress?: string;
            targetTokenAddress?: string;
            approvedAmount?: BigNumber;
        }

        const tradePermitted = async (amount: BigNumber, overrides: TradePermittedOverrides = {}) => {
            const {
                minReturnAmount = MIN_RETURN_AMOUNT,
                deadline = MAX_UINT256,
                beneficiary = ZERO_ADDRESS,
                sourceTokenAddress = sourceToken.address,
                targetTokenAddress = targetToken.address,
                approvedAmount = amount
            } = overrides;

            const { v, r, s } = await permitContractSignature(
                trader,
                sourceTokenAddress,
                network,
                networkToken,
                approvedAmount,
                deadline
            );

            return network
                .connect(trader)
                .tradePermitted(
                    sourceTokenAddress,
                    targetTokenAddress,
                    amount,
                    minReturnAmount,
                    deadline,
                    beneficiary,
                    v,
                    r,
                    s
                );
        };

        const verifyTrade = async (
            trader: Signer | Wallet,
            beneficiaryAddress: string,
            amount: BigNumber,
            trade: (
                amount: BigNumber,
                options: TradeOverrides | TradePermittedOverrides
            ) => Promise<ContractTransaction>
        ) => {
            const isSourceETH = sourceToken.address === NATIVE_TOKEN_ADDRESS;
            const isTargetETH = targetToken.address === NATIVE_TOKEN_ADDRESS;
            const isSourceNetworkToken = sourceToken.address === networkToken.address;
            const isTargetNetworkToken = targetToken.address === networkToken.address;

            const traderAddress = await trader.getAddress();
            const minReturnAmount = MIN_RETURN_AMOUNT;
            const deadline = MAX_UINT256;
            const beneficiary = beneficiaryAddress !== ZERO_ADDRESS ? beneficiaryAddress : traderAddress;

            const contextId = solidityKeccak256(
                ['address', 'uint32', 'address', 'address', 'uint256', 'uint256', 'uint256', 'address'],
                [
                    traderAddress,
                    await network.currentTime(),
                    sourceToken.address,
                    targetToken.address,
                    amount,
                    minReturnAmount,
                    deadline,
                    beneficiary
                ]
            );

            const prevTraderSourceTokenAmount = await getBalance(sourceToken, traderAddress);
            const prevVaultSourceTokenAmount = await getBalance(sourceToken, masterVault.address);

            const prevBeneficiaryTargetTokenAmount = await getBalance(targetToken, beneficiary);
            const prevVaultTargetTokenAmount = await getBalance(targetToken, masterVault.address);

            const prevTraderNetworkTokenAmount = await getBalance(networkToken, traderAddress);
            const prevBeneficiaryNetworkTokenAmount = await getBalance(networkToken, beneficiary);
            const prevVaultNetworkTokenAmount = await getBalance(networkToken, masterVault.address);

            const prevMasterPoolStakedBalance = await masterPool.stakedBalance();

            let sourceTradeAmounts!: AsyncReturnType<TestBancorNetwork['callStatic']['tradePoolCollectionT']>;
            let tradeAmounts;
            if (isSourceNetworkToken || isTargetNetworkToken) {
                tradeAmounts = await network.callStatic.tradePoolCollectionT(
                    poolCollection.address,
                    sourceToken.address,
                    targetToken.address,
                    amount,
                    MIN_RETURN_AMOUNT
                );
            } else {
                sourceTradeAmounts = await network.callStatic.tradePoolCollectionT(
                    poolCollection.address,
                    sourceToken.address,
                    networkToken.address,
                    amount,
                    MIN_RETURN_AMOUNT
                );

                tradeAmounts = await network.callStatic.tradePoolCollectionT(
                    poolCollection.address,
                    networkToken.address,
                    targetToken.address,
                    sourceTradeAmounts.amount,
                    MIN_RETURN_AMOUNT
                );
            }

            const targetAmount = await networkInformation.tradeTargetAmount(
                sourceToken.address,
                targetToken.address,
                amount
            );
            expect(targetAmount).to.equal(tradeAmounts.amount);

            const res = await trade(amount, { minReturnAmount, beneficiary: beneficiaryAddress, deadline });

            const transactionCost = await getTransactionCost(res);

            const masterPoolStakedBalance = await masterPool.stakedBalance();

            if (isSourceNetworkToken) {
                const poolLiquidity = await poolCollection.poolLiquidity(targetToken.address);

                await expect(res)
                    .to.emit(network, 'TokensTraded')
                    .withArgs(
                        contextId,
                        targetToken.address,
                        networkToken.address,
                        targetToken.address,
                        amount,
                        tradeAmounts.amount,
                        traderAddress
                    );

                await expect(res)
                    .to.emit(network, 'FeesCollected')
                    .withArgs(
                        contextId,
                        targetToken.address,
                        FeeTypes.Trading,
                        tradeAmounts.feeAmount,
                        poolLiquidity.stakedBalance
                    );

                await expect(res)
                    .to.emit(network, 'TradingLiquidityUpdated')
                    .withArgs(
                        contextId,
                        targetToken.address,
                        targetToken.address,
                        poolLiquidity.baseTokenTradingLiquidity
                    );

                await expect(res)
                    .to.emit(network, 'TradingLiquidityUpdated')
                    .withArgs(
                        contextId,
                        targetToken.address,
                        networkToken.address,
                        poolLiquidity.networkTokenTradingLiquidity
                    );
            } else if (isTargetNetworkToken) {
                const poolLiquidity = await poolCollection.poolLiquidity(sourceToken.address);

                await expect(res)
                    .to.emit(network, 'TokensTraded')
                    .withArgs(
                        contextId,
                        sourceToken.address,
                        sourceToken.address,
                        networkToken.address,
                        amount,
                        tradeAmounts.amount,
                        traderAddress
                    );

                await expect(res)
                    .to.emit(network, 'FeesCollected')
                    .withArgs(
                        contextId,
                        targetToken.address,
                        FeeTypes.Trading,
                        tradeAmounts.feeAmount,
                        masterPoolStakedBalance
                    );

                await expect(res)
                    .to.emit(network, 'TradingLiquidityUpdated')
                    .withArgs(
                        contextId,
                        sourceToken.address,
                        sourceToken.address,
                        poolLiquidity.baseTokenTradingLiquidity
                    );

                await expect(res)
                    .to.emit(network, 'TradingLiquidityUpdated')
                    .withArgs(
                        contextId,
                        sourceToken.address,
                        networkToken.address,
                        poolLiquidity.networkTokenTradingLiquidity
                    );

                expect(masterPoolStakedBalance).to.equal(prevMasterPoolStakedBalance.add(tradeAmounts.feeAmount));
            } else {
                const sourcePoolLiquidity = await poolCollection.poolLiquidity(sourceToken.address);
                const targetPoolLiquidity = await poolCollection.poolLiquidity(targetToken.address);

                await expect(res)
                    .to.emit(network, 'TokensTraded')
                    .withArgs(
                        contextId,
                        sourceToken.address,
                        sourceToken.address,
                        networkToken.address,
                        amount,
                        sourceTradeAmounts.amount,
                        traderAddress
                    );

                await expect(res)
                    .to.emit(network, 'FeesCollected')
                    .withArgs(
                        contextId,
                        networkToken.address,
                        FeeTypes.Trading,
                        sourceTradeAmounts.feeAmount,
                        masterPoolStakedBalance
                    );

                await expect(res)
                    .to.emit(network, 'TradingLiquidityUpdated')
                    .withArgs(
                        contextId,
                        sourceToken.address,
                        sourceToken.address,
                        sourcePoolLiquidity.baseTokenTradingLiquidity
                    );

                await expect(res)
                    .to.emit(network, 'TradingLiquidityUpdated')
                    .withArgs(
                        contextId,
                        sourceToken.address,
                        networkToken.address,
                        sourcePoolLiquidity.networkTokenTradingLiquidity
                    );

                expect(masterPoolStakedBalance).to.equal(prevMasterPoolStakedBalance.add(sourceTradeAmounts.feeAmount));

                await expect(res)
                    .to.emit(network, 'TokensTraded')
                    .withArgs(
                        contextId,
                        targetToken.address,
                        networkToken.address,
                        targetToken.address,
                        sourceTradeAmounts.amount,
                        tradeAmounts.amount,
                        traderAddress
                    );

                await expect(res)
                    .to.emit(network, 'FeesCollected')
                    .withArgs(
                        contextId,
                        targetToken.address,
                        FeeTypes.Trading,
                        tradeAmounts.feeAmount,
                        targetPoolLiquidity.stakedBalance
                    );

                await expect(res)
                    .to.emit(network, 'TradingLiquidityUpdated')
                    .withArgs(
                        contextId,
                        targetToken.address,
                        targetToken.address,
                        targetPoolLiquidity.baseTokenTradingLiquidity
                    );

                await expect(res)
                    .to.emit(network, 'TradingLiquidityUpdated')
                    .withArgs(
                        contextId,
                        targetToken.address,
                        networkToken.address,
                        targetPoolLiquidity.networkTokenTradingLiquidity
                    );
            }

            expect(await getBalance(sourceToken, traderAddress)).to.equal(
                prevTraderSourceTokenAmount.sub(amount.add(isSourceETH ? transactionCost : BigNumber.from(0)))
            );
            expect(await getBalance(sourceToken, masterVault.address)).to.equal(prevVaultSourceTokenAmount.add(amount));

            expect(await getBalance(targetToken, beneficiary)).to.equal(
                prevBeneficiaryTargetTokenAmount.add(
                    targetAmount.sub(traderAddress === beneficiary && isTargetETH ? transactionCost : BigNumber.from(0))
                )
            );
            expect(await getBalance(targetToken, masterVault.address)).to.equal(
                prevVaultTargetTokenAmount.sub(targetAmount)
            );

            // if neither the source or the target tokens are the network token - ensure that no network
            // token amount has left the system
            if (!isSourceNetworkToken && !isTargetNetworkToken) {
                expect(await getBalance(networkToken, traderAddress)).to.equal(prevTraderNetworkTokenAmount);
                expect(await getBalance(networkToken, beneficiary)).to.equal(prevBeneficiaryNetworkTokenAmount);
                expect(await getBalance(networkToken, masterVault.address)).to.equal(prevVaultNetworkTokenAmount);
            }
        };

        const testTradesBasic = (source: PoolSpec, target: PoolSpec) => {
            const isSourceETH = source.symbol === ETH;
            const isSourceNetworkToken = source.symbol === BNT;

            context(`basic trades from ${source.symbol} to ${target.symbol}`, () => {
                const testAmount = BigNumber.from(1000);

                beforeEach(async () => {
                    await setupPools(source, target);

                    if (!isSourceETH) {
                        const reserveToken = await Contracts.TestERC20Token.attach(sourceToken.address);

                        await reserveToken.transfer(await trader.getAddress(), testAmount);
                        await reserveToken.connect(trader).approve(network.address, testAmount);
                    }
                });

                const options = !isSourceNetworkToken && !isSourceETH ? [false, true] : [false];
                for (const permitted of options) {
                    context(`${permitted ? 'regular' : 'permitted'} trade`, () => {
                        const tradeFunc = permitted ? tradePermitted : trade;

                        it('should revert when attempting to trade using an invalid source pool', async () => {
                            await expect(
                                tradeFunc(testAmount, { sourceTokenAddress: ZERO_ADDRESS })
                            ).to.be.revertedWith('InvalidAddress');
                            await expect(
                                tradePermitted(testAmount, { sourceTokenAddress: ZERO_ADDRESS })
                            ).to.be.revertedWith('InvalidAddress');
                        });

                        it('should revert when attempting to trade using an invalid target pool', async () => {
                            await expect(
                                tradeFunc(testAmount, { targetTokenAddress: ZERO_ADDRESS })
                            ).to.be.revertedWith('InvalidAddress');
                        });

                        it('should revert when attempting to trade using an invalid amount', async () => {
                            const amount = BigNumber.from(0);

                            await expect(tradeFunc(amount)).to.be.revertedWith('ZeroValue');
                        });

                        it('should revert when attempting to trade using an invalid minimum return amount', async () => {
                            const minReturnAmount = BigNumber.from(0);

                            await expect(tradeFunc(testAmount, { minReturnAmount })).to.be.revertedWith('ZeroValue');
                        });

                        it('should revert when attempting to trade using an expired deadline', async () => {
                            const deadline = (await latest()).sub(BigNumber.from(1000));

                            await expect(tradeFunc(testAmount, { deadline })).to.be.revertedWith(
                                permitted ? 'ERC20Permit: expired deadline' : 'DeadlineExpired'
                            );
                        });

                        it('should revert when attempting to trade using unsupported tokens', async () => {
                            const reserveToken2 = await Contracts.TestERC20Token.deploy(
                                TKN,
                                TKN,
                                BigNumber.from(1_000_000)
                            );

                            await reserveToken2.transfer(await trader.getAddress(), testAmount);
                            await reserveToken2.connect(trader).approve(network.address, testAmount);

                            // unknown source token
                            await expect(
                                trade(testAmount, { sourceTokenAddress: reserveToken2.address })
                            ).to.be.revertedWith('InvalidToken');

                            // unknown target token
                            await expect(
                                trade(testAmount, { targetTokenAddress: reserveToken2.address })
                            ).to.be.revertedWith('InvalidToken');
                        });

                        it('should revert when attempting to trade using same source and target tokens', async () => {
                            await expect(
                                trade(testAmount, { targetTokenAddress: sourceToken.address })
                            ).to.be.revertedWith('InvalidTokens');
                        });

                        it('should support a custom beneficiary', async () => {
                            const trader2 = (await ethers.getSigners())[9];
                            await verifyTrade(trader, trader2.address, testAmount, trade);
                        });
                    });
                }

                if (isSourceETH) {
                    it('should revert when attempting to trade a different amount than what was actually sent', async () => {
                        await expect(
                            trade(testAmount, {
                                value: testAmount.add(BigNumber.from(1))
                            })
                        ).to.be.revertedWith('EthAmountMismatch');

                        await expect(
                            trade(testAmount, {
                                value: testAmount.sub(BigNumber.from(1))
                            })
                        ).to.be.revertedWith('EthAmountMismatch');

                        await expect(trade(testAmount, { value: BigNumber.from(0) })).to.be.revertedWith('InvalidPool');
                    });
                } else {
                    it('should revert when passing ETH with a non ETH trade', async () => {
                        await expect(trade(testAmount, { value: BigNumber.from(1) })).to.be.revertedWith('InvalidPool');
                    });

                    context('with an insufficient approval', () => {
                        const extraAmount = BigNumber.from(10);
                        const testAmount2 = testAmount.add(extraAmount);

                        beforeEach(async () => {
                            const reserveToken = await Contracts.TestERC20Token.attach(sourceToken.address);
                            await reserveToken.transfer(await trader.getAddress(), extraAmount);
                        });

                        it('should revert when attempting to trade', async () => {
                            await expect(trade(testAmount2)).to.be.revertedWith(
                                errorMessageTokenExceedsAllowance(source.symbol)
                            );
                        });

                        if (!isSourceNetworkToken) {
                            it('should revert when attempting to trade permitted', async () => {
                                await expect(
                                    tradePermitted(testAmount2, { approvedAmount: testAmount })
                                ).to.be.revertedWith('ERC20Permit: invalid signature');
                            });
                        }
                    });
                }
            });

            // perform permitted trades suite over a fixed input
            testPermittedTrades(source, target, toWei(BigNumber.from(100_000)));
        };

        const testTrades = (source: PoolSpec, target: PoolSpec, amount: BigNumber) => {
            const isSourceETH = source.symbol === ETH;

            context(`trade ${amount} tokens from ${specToString(source)} to ${specToString(target)}`, () => {
                const TRADES_COUNT = 2;

                const test = async () => {
                    if (!isSourceETH) {
                        const reserveToken = await Contracts.TestERC20Token.attach(sourceToken.address);
                        await reserveToken.connect(trader).approve(network.address, amount);
                    }

                    await verifyTrade(trader, ZERO_ADDRESS, amount, trade);
                };

                beforeEach(async () => {
                    await setupPools(source, target);

                    if (!isSourceETH) {
                        const reserveToken = await Contracts.TestERC20Token.attach(sourceToken.address);
                        await reserveToken.transfer(trader.address, amount.mul(BigNumber.from(TRADES_COUNT)));
                    }
                });

                it('should complete multiple trades', async () => {
                    for (let i = 0; i < TRADES_COUNT; i++) {
                        await test();
                    }
                });
            });
        };

        const testPermittedTrades = (source: PoolSpec, target: PoolSpec, amount: BigNumber) => {
            const isSourceETH = source.symbol === ETH;
            const isSourceNetworkToken = source.symbol === BNT;

            context(`trade permitted ${amount} tokens from ${specToString(source)} to ${specToString(target)}`, () => {
                const test = async () => verifyTrade(trader, ZERO_ADDRESS, amount, tradePermitted);

                beforeEach(async () => {
                    await setupPools(source, target);

                    if (!isSourceETH) {
                        const reserveToken = await Contracts.TestERC20Token.attach(sourceToken.address);
                        await reserveToken.transfer(trader.address, amount);
                    }
                });

                if (isSourceNetworkToken || isSourceETH) {
                    it('should revert when attempting to trade', async () => {
                        await expect(tradePermitted(amount)).to.be.revertedWith('PermitUnsupported');
                    });

                    return;
                }

                it('should complete a trade', async () => {
                    await test();
                });
            });
        };

        for (const [sourceSymbol, targetSymbol] of [
            [TKN, BNT],
            [TKN, ETH],
            [`${TKN}1`, `${TKN}2`],
            [BNT, ETH],
            [BNT, TKN],
            [ETH, BNT],
            [ETH, TKN]
        ]) {
            // perform a basic/sanity suite over a fixed input
            testTradesBasic(
                {
                    symbol: sourceSymbol,
                    balance: toWei(BigNumber.from(1_000_000)),
                    initialRate: INITIAL_RATE
                },
                {
                    symbol: targetSymbol,
                    balance: toWei(BigNumber.from(5_000_000)),
                    initialRate: INITIAL_RATE
                }
            );

            for (const sourceBalance of [toWei(BigNumber.from(1_000_000)), toWei(BigNumber.from(50_000_000))]) {
                for (const targetBalance of [toWei(BigNumber.from(1_000_000)), toWei(BigNumber.from(50_000_000))]) {
                    for (const amount of [BigNumber.from(10_000), toWei(BigNumber.from(500_000))]) {
                        const TRADING_FEES = [0, 5];
                        for (const tradingFee of TRADING_FEES) {
                            const isSourceNetworkToken = sourceSymbol === BNT;
                            const isTargetNetworkToken = targetSymbol === BNT;

                            // if either the source or the target token is the network token - only test fee in one of
                            // the directions
                            if (isSourceNetworkToken || isTargetNetworkToken) {
                                testTrades(
                                    {
                                        symbol: sourceSymbol,
                                        balance: sourceBalance,
                                        tradingFeePPM: isSourceNetworkToken ? undefined : toPPM(tradingFee),
                                        initialRate: INITIAL_RATE
                                    },
                                    {
                                        symbol: targetSymbol,
                                        balance: targetBalance,
                                        tradingFeePPM: isTargetNetworkToken ? undefined : toPPM(tradingFee),
                                        initialRate: INITIAL_RATE
                                    },
                                    amount
                                );
                            } else {
                                for (const tradingFee2 of TRADING_FEES) {
                                    testTrades(
                                        {
                                            symbol: sourceSymbol,
                                            balance: sourceBalance,
                                            tradingFeePPM: toPPM(tradingFee),
                                            initialRate: INITIAL_RATE
                                        },
                                        {
                                            symbol: targetSymbol,
                                            balance: targetBalance,
                                            tradingFeePPM: toPPM(tradingFee2),
                                            initialRate: INITIAL_RATE
                                        },
                                        amount
                                    );
                                }
                            }
                        }
                    }
                }
            }
        }
    });

    describe('flash-loans', () => {
        let network: TestBancorNetwork;
        let networkInformation: BancorNetworkInformation;
        let networkSettings: NetworkSettings;
        let networkToken: IERC20;
        let masterPool: TestMasterPool;
        let poolCollection: TestPoolCollection;
<<<<<<< HEAD
        let mainVault: MasterVault;
=======
        let masterVault: BancorVault;
>>>>>>> 2c63dca4
        let recipient: TestFlashLoanRecipient;
        let token: TokenWithAddress;

        const amount = toWei(BigNumber.from(123456));

        const MIN_LIQUIDITY_FOR_TRADING = toWei(BigNumber.from(100_000));
        const ZERO_BYTES = '0x';
        const ZERO_BYTES32 = formatBytes32String('');

        const setup = async () => {
            ({ network, networkInformation, networkSettings, networkToken, masterPool, poolCollection, masterVault } =
                await createSystem());

            await networkSettings.setMinLiquidityForTrading(MIN_LIQUIDITY_FOR_TRADING);
            await networkSettings.setPoolMintingLimit(networkToken.address, MAX_UINT256);

            recipient = await Contracts.TestFlashLoanRecipient.deploy(network.address);
        };

        beforeEach(async () => {
            await waffle.loadFixture(setup);
        });

        describe('basic tests', () => {
            beforeEach(async () => {
                ({ token } = await setupSimplePool(
                    {
                        symbol: TKN,
                        balance: amount,
                        initialRate: INITIAL_RATE
                    },
                    deployer,
                    network,
                    networkInformation,
                    networkSettings,
                    poolCollection
                ));
            });

            it('should revert when attempting to request a flash-loan of an invalid token', async () => {
                await expect(network.flashLoan(ZERO_ADDRESS, amount, recipient.address, ZERO_BYTES)).to.be.revertedWith(
                    'InvalidAddress'
                );
            });

            it('should revert when attempting to request a flash-loan of a non-whitelisted token', async () => {
                const reserveToken = await createTokenBySymbol(TKN);
                await expect(
                    network.flashLoan(reserveToken.address, amount, recipient.address, ZERO_BYTES)
                ).to.be.revertedWith('NotWhitelisted');
            });

            it('should revert when attempting to request a flash-loan of an invalid amount', async () => {
                await expect(
                    network.flashLoan(token.address, BigNumber.from(0), recipient.address, ZERO_BYTES)
                ).to.be.revertedWith('ZeroValue');
            });

            it('should revert when attempting to request a flash-loan for an invalid recipient', async () => {
                await expect(network.flashLoan(token.address, amount, ZERO_ADDRESS, ZERO_BYTES)).to.be.revertedWith(
                    'InvalidAddress'
                );
            });

            context('reentering', () => {
                beforeEach(async () => {
                    await recipient.setReenter(true);
                });

                it('should revert when attempting to request a flash-loan', async () => {
                    await expect(
                        network.flashLoan(token.address, amount, recipient.address, ZERO_BYTES)
                    ).to.be.revertedWith('ReentrancyGuard: reentrant call');
                });
            });

            it('should revert when attempting to request a flash-loan of more than the pool has', async () => {
                await expect(
                    network.flashLoan(token.address, amount.add(1), recipient.address, ZERO_BYTES)
                ).to.be.revertedWith('ERC20: transfer amount exceeds balance');
            });
        });

        const testFlashLoan = async (symbol: string, flashLoanFeePPM: BigNumber) => {
            const feeAmount = amount.mul(flashLoanFeePPM).div(PPM_RESOLUTION);

            beforeEach(async () => {
                if (symbol === BNT) {
                    token = networkToken;

                    const reserveToken = await createTokenBySymbol(TKN);

                    await networkSettings.setPoolMintingLimit(reserveToken.address, MAX_UINT256);
                    await network.requestLiquidityT(ZERO_BYTES32, reserveToken.address, amount);

                    await depositToPool(deployer, networkToken, amount, network);
                } else {
                    ({ token } = await setupSimplePool(
                        {
                            symbol,
                            balance: amount,
                            initialRate: INITIAL_RATE
                        },
                        deployer,
                        network,
                        networkInformation,
                        networkSettings,
                        poolCollection
                    ));
                }

                await networkSettings.setFlashLoanFeePPM(flashLoanFeePPM);

                await transfer(deployer, token, recipient.address, feeAmount);
                await recipient.snapshot(token.address);
            });

            const test = async () => {
                const prevVaultBalance = await getBalance(token, masterVault.address);
                const prevNetworkBalance = await getBalance(token, network.address);

                let prevStakedBalance;
                if (symbol === BNT) {
                    prevStakedBalance = await masterPool.stakedBalance();
                } else {
                    prevStakedBalance = (await poolCollection.poolLiquidity(token.address)).stakedBalance;
                }

                const data = '0x1234';
                const contextId = solidityKeccak256(
                    ['address', 'uint32', 'address', 'uint256', 'address', 'bytes'],
                    [deployer.address, await network.currentTime(), token.address, amount, recipient.address, data]
                );

                const res = network.flashLoan(token.address, amount, recipient.address, data);

                await expect(res)
                    .to.emit(network, 'FlashLoanCompleted')
                    .withArgs(contextId, token.address, deployer.address, amount);

                await expect(res)
                    .to.emit(network, 'FeesCollected')
                    .withArgs(
                        contextId,
                        token.address,
                        FeeTypes.FlashLoan,
                        feeAmount,
                        prevStakedBalance.add(feeAmount)
                    );

                const callbackData = await recipient.callbackData();
                expect(callbackData.sender).to.equal(deployer.address);
                expect(callbackData.token).to.equal(token.address);
                expect(callbackData.amount).to.equal(amount);
                expect(callbackData.feeAmount).to.equal(feeAmount);
                expect(callbackData.data).to.equal(data);
                expect(callbackData.receivedAmount).to.equal(amount);

                expect(await getBalance(token, masterVault.address)).to.be.gte(prevVaultBalance.add(feeAmount));
                expect(await getBalance(token, network.address)).to.equal(prevNetworkBalance);
            };

            context('not repaying the original amount', () => {
                beforeEach(async () => {
                    await recipient.setAmountToReturn(amount.sub(1));
                });

                it('should revert when attempting to request a flash-loan', async () => {
                    await expect(
                        network.flashLoan(token.address, amount, recipient.address, ZERO_BYTES)
                    ).to.be.revertedWith('InsufficientFlashLoanReturn');
                });
            });

            if (flashLoanFeePPM.gt(0)) {
                context('not repaying the fee', () => {
                    beforeEach(async () => {
                        await recipient.setAmountToReturn(amount);
                    });

                    it('should revert when attempting to request a flash-loan', async () => {
                        await expect(
                            network.flashLoan(token.address, amount, recipient.address, ZERO_BYTES)
                        ).to.be.revertedWith('InsufficientFlashLoanReturn');
                    });
                });
            }

            context('repaying more than required', () => {
                beforeEach(async () => {
                    const extraReturn = toWei(BigNumber.from(12345));

                    await transfer(deployer, token, recipient.address, extraReturn);
                    await recipient.snapshot(token.address);

                    await recipient.setAmountToReturn(amount.add(feeAmount).add(extraReturn));
                });

                it('should succeed requesting a flash-loan', async () => {
                    await test();
                });
            });

            context('returning just about right', () => {
                beforeEach(async () => {
                    await recipient.setAmountToReturn(amount.add(feeAmount));
                });

                it('should succeed requesting a flash-loan', async () => {
                    await test();
                });
            });
        };

        for (const symbol of [BNT, ETH, TKN]) {
            for (const flashLoanFee of [0, 1, 10]) {
                context(`${symbol} with fee=${flashLoanFee}%`, () => {
                    testFlashLoan(symbol, toPPM(flashLoanFee));
                });
            }
        }
    });
});<|MERGE_RESOLUTION|>--- conflicted
+++ resolved
@@ -98,11 +98,7 @@
         let govTokenGovernance: TokenGovernance;
         let masterPool: TestMasterPool;
         let poolCollectionUpgrader: TestPoolCollectionUpgrader;
-<<<<<<< HEAD
-        let mainVault: MasterVault;
-=======
-        let masterVault: BancorVault;
->>>>>>> 2c63dca4
+        let masterVault: MasterVault;
         let externalProtectionVault: ExternalProtectionVault;
         let pendingWithdrawals: TestPendingWithdrawals;
         let masterPoolToken: PoolToken;
@@ -862,11 +858,7 @@
         let govToken: IERC20;
         let masterPool: TestMasterPool;
         let poolCollection: TestPoolCollection;
-<<<<<<< HEAD
-        let mainVault: MasterVault;
-=======
-        let masterVault: BancorVault;
->>>>>>> 2c63dca4
+        let masterVault: MasterVault;
         let pendingWithdrawals: TestPendingWithdrawals;
         let masterPoolToken: PoolToken;
 
@@ -1638,11 +1630,7 @@
         let govToken: IERC20;
         let masterPool: TestMasterPool;
         let poolCollection: TestPoolCollection;
-<<<<<<< HEAD
-        let mainVault: MasterVault;
-=======
-        let masterVault: BancorVault;
->>>>>>> 2c63dca4
+        let masterVault: MasterVault;
         let pendingWithdrawals: TestPendingWithdrawals;
         let masterPoolToken: PoolToken;
         let externalProtectionVault: ExternalProtectionVault;
@@ -2029,11 +2017,7 @@
         let networkToken: IERC20;
         let masterPool: TestMasterPool;
         let poolCollection: TestPoolCollection;
-<<<<<<< HEAD
-        let mainVault: MasterVault;
-=======
-        let masterVault: BancorVault;
->>>>>>> 2c63dca4
+        let masterVault: MasterVault;
 
         const MIN_LIQUIDITY_FOR_TRADING = toWei(BigNumber.from(100_000));
         const NETWORK_TOKEN_LIQUIDITY = toWei(BigNumber.from(100_000));
@@ -2722,11 +2706,7 @@
         let networkToken: IERC20;
         let masterPool: TestMasterPool;
         let poolCollection: TestPoolCollection;
-<<<<<<< HEAD
-        let mainVault: MasterVault;
-=======
-        let masterVault: BancorVault;
->>>>>>> 2c63dca4
+        let masterVault: MasterVault;
         let recipient: TestFlashLoanRecipient;
         let token: TokenWithAddress;
 
