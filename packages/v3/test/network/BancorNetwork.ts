<<<<<<< HEAD
import Contracts, { AsyncReturnType } from '../../components/Contracts';

=======
import Contracts from '../../components/Contracts';
import { NetworkToken, GovToken } from '../../components/LegacyContracts';
>>>>>>> 4c326fca
import {
    BancorVault,
    NetworkSettings,
    PoolToken,
    PoolTokenFactory,
    TestBancorNetwork,
    TestNetworkTokenPool,
    TestPendingWithdrawals,
    TestPoolCollection,
    TokenHolder
} from '../../typechain';
import { expectRole, roles } from '../helpers/AccessControl';
import { MAX_UINT256, PPM_RESOLUTION, ZERO_ADDRESS, NATIVE_TOKEN_ADDRESS, FEE_TYPES } from '../helpers/Constants';
import { createPool, createPoolCollection, createSystem, createTokenHolder } from '../helpers/Factory';
import { permitSignature } from '../helpers/Permit';
import { shouldHaveGap } from '../helpers/Proxy';
import { latest } from '../helpers/Time';
import { toWei } from '../helpers/Types';
import {
    createTokenBySymbol,
    getBalance,
    getTransactionCost,
    TokenWithAddress,
    createWallet,
    errorMessageTokenExceedsAllowance
} from '../helpers/Utils';
import { SignerWithAddress } from '@nomiclabs/hardhat-ethers/signers';
import { expect } from 'chai';
import { BigNumber, Wallet, Signer, utils, ContractTransaction } from 'ethers';
import { ethers } from 'hardhat';
import { camelCase } from 'lodash';

const { Upgradeable: UpgradeableRoles } = roles;
const { solidityKeccak256, formatBytes32String } = utils;

describe('BancorNetwork', () => {
    let deployer: SignerWithAddress;
    let nonOwner: SignerWithAddress;
    let newOwner: SignerWithAddress;

    shouldHaveGap('BancorNetwork', '_externalProtectionWallet');

    before(async () => {
        [deployer, nonOwner, newOwner] = await ethers.getSigners();
    });

    const networkPermitSignature = async (
        sender: Wallet,
        tokenAddress: string,
        network: TestBancorNetwork,
        amount: BigNumber,
        deadline: BigNumber
    ) => {
        if (tokenAddress === NATIVE_TOKEN_ADDRESS || tokenAddress === ZERO_ADDRESS) {
            return {
                v: BigNumber.from(0),
                r: formatBytes32String(''),
                s: formatBytes32String('')
            };
        }

        const reserveToken = await Contracts.TestERC20Token.attach(tokenAddress);
        const senderAddress = await sender.getAddress();

        const nonce = await reserveToken.nonces(senderAddress);

        return permitSignature(
            sender,
            await reserveToken.name(),
            reserveToken.address,
            network.address,
            amount,
            nonce,
            deadline
        );
    };

    describe('construction', () => {
        it('should revert when attempting to reinitialize', async () => {
            const { network, networkTokenPool, pendingWithdrawals } = await createSystem();

            await expect(network.initialize(networkTokenPool.address, pendingWithdrawals.address)).to.be.revertedWith(
                'Initializable: contract is already initialized'
            );
        });

        it('should revert when attempting to initialize with an invalid network token pool contract', async () => {
            const {
                networkTokenGovernance,
                govTokenGovernance,
                networkSettings,
                vault,
                networkPoolToken,
                pendingWithdrawals
            } = await createSystem();

            const network = await Contracts.BancorNetwork.deploy(
                networkTokenGovernance.address,
                govTokenGovernance.address,
                networkSettings.address,
                vault.address,
                networkPoolToken.address
            );

            await expect(network.initialize(ZERO_ADDRESS, pendingWithdrawals.address)).to.be.revertedWith(
                'ERR_INVALID_ADDRESS'
            );
        });

        it('should revert when attempting to initialize with an invalid pending withdrawals contract', async () => {
            const {
                networkTokenGovernance,
                govTokenGovernance,
                networkSettings,
                vault,
                networkPoolToken,
                networkTokenPool
            } = await createSystem();

            const network = await Contracts.BancorNetwork.deploy(
                networkTokenGovernance.address,
                govTokenGovernance.address,
                networkSettings.address,
                vault.address,
                networkPoolToken.address
            );

            await expect(network.initialize(networkTokenPool.address, ZERO_ADDRESS)).to.be.revertedWith(
                'ERR_INVALID_ADDRESS'
            );
        });

        it('should revert when initialized with an invalid network token governance contract', async () => {
            const { govTokenGovernance, networkSettings, vault, networkPoolToken } = await createSystem();

            await expect(
                Contracts.BancorNetwork.deploy(
                    ZERO_ADDRESS,
                    govTokenGovernance.address,
                    networkSettings.address,
                    vault.address,
                    networkPoolToken.address
                )
            ).to.be.revertedWith('ERR_INVALID_ADDRESS');
        });

        it('should revert when initialized with an invalid governance token governance contract', async () => {
            const { networkTokenGovernance, networkSettings, vault, networkPoolToken } = await createSystem();

            await expect(
                Contracts.BancorNetwork.deploy(
                    networkTokenGovernance.address,
                    ZERO_ADDRESS,
                    networkSettings.address,
                    vault.address,
                    networkPoolToken.address
                )
            ).to.be.revertedWith('ERR_INVALID_ADDRESS');
        });

        it('should revert when initialized with an invalid network settings contract', async () => {
            const { networkTokenGovernance, govTokenGovernance, vault, networkPoolToken } = await createSystem();

            await expect(
                Contracts.BancorNetwork.deploy(
                    networkTokenGovernance.address,
                    govTokenGovernance.address,
                    ZERO_ADDRESS,
                    vault.address,
                    networkPoolToken.address
                )
            ).to.be.revertedWith('ERR_INVALID_ADDRESS');
        });

        it('should revert when initialized with an invalid vault contract', async () => {
            const { networkTokenGovernance, govTokenGovernance, networkSettings, networkPoolToken } =
                await createSystem();

            await expect(
                Contracts.BancorNetwork.deploy(
                    networkTokenGovernance.address,
                    govTokenGovernance.address,
                    networkSettings.address,
                    ZERO_ADDRESS,
                    networkPoolToken.address
                )
            ).to.be.revertedWith('ERR_INVALID_ADDRESS');
        });

        it('should revert when initialized with an invalid network pool token contract', async () => {
            const { networkTokenGovernance, govTokenGovernance, networkSettings, vault } = await createSystem();

            await expect(
                Contracts.BancorNetwork.deploy(
                    networkTokenGovernance.address,
                    govTokenGovernance.address,
                    networkSettings.address,
                    vault.address,
                    ZERO_ADDRESS
                )
            ).to.be.revertedWith('ERR_INVALID_ADDRESS');
        });

        it('should be properly initialized', async () => {
            const {
                network,
                networkToken,
                networkTokenGovernance,
                govToken,
                govTokenGovernance,
                networkSettings,
                vault,
                networkPoolToken,
                networkTokenPool,
                pendingWithdrawals
            } = await createSystem();

            expect(await network.version()).to.equal(1);

            await expectRole(network, UpgradeableRoles.ROLE_OWNER, UpgradeableRoles.ROLE_OWNER, [deployer.address]);

            expect(await network.networkToken()).to.equal(networkToken.address);
            expect(await network.networkTokenGovernance()).to.equal(networkTokenGovernance.address);
            expect(await network.govToken()).to.equal(govToken.address);
            expect(await network.govTokenGovernance()).to.equal(govTokenGovernance.address);
            expect(await network.settings()).to.equal(networkSettings.address);
            expect(await network.vault()).to.equal(vault.address);
            expect(await network.networkPoolToken()).to.equal(networkPoolToken.address);
            expect(await network.networkTokenPool()).to.equal(networkTokenPool.address);
            expect(await network.pendingWithdrawals()).to.equal(pendingWithdrawals.address);
            expect(await network.externalProtectionWallet()).to.equal(ZERO_ADDRESS);
            expect(await network.poolCollections()).to.be.empty;
            expect(await network.liquidityPools()).to.be.empty;
            expect(await network.isPoolValid(networkToken.address)).to.be.true;
        });
    });

    describe('external protection wallet', () => {
        let newExternalProtectionWallet: TokenHolder;
        let network: TestBancorNetwork;

        beforeEach(async () => {
            ({ network } = await createSystem());

            newExternalProtectionWallet = await createTokenHolder();
        });

        it('should revert when a non-owner attempts to set the external protection wallet', async () => {
            await expect(
                network.connect(nonOwner).setExternalProtectionWallet(newExternalProtectionWallet.address)
            ).to.be.revertedWith('ERR_ACCESS_DENIED');
        });

        it('should revert when setting external protection wallet to an invalid address', async () => {
            await expect(network.setExternalProtectionWallet(ZERO_ADDRESS)).to.be.revertedWith('ERR_INVALID_ADDRESS');
        });

        it('should ignore updates to the same external protection wallet', async () => {
            await newExternalProtectionWallet.transferOwnership(network.address);
            await network.setExternalProtectionWallet(newExternalProtectionWallet.address);

            const res = await network.setExternalProtectionWallet(newExternalProtectionWallet.address);
            await expect(res).not.to.emit(network, 'ExternalProtectionWalletUpdated');
        });

        it('should be able to set and update the external protection wallet', async () => {
            await newExternalProtectionWallet.transferOwnership(network.address);

            const res = await network.setExternalProtectionWallet(newExternalProtectionWallet.address);
            await expect(res)
                .to.emit(network, 'ExternalProtectionWalletUpdated')
                .withArgs(ZERO_ADDRESS, newExternalProtectionWallet.address);
            expect(await network.externalProtectionWallet()).to.equal(newExternalProtectionWallet.address);
            expect(await newExternalProtectionWallet.owner()).to.equal(network.address);

            const newExternalProtectionWallet2 = await createTokenHolder();
            await newExternalProtectionWallet2.transferOwnership(network.address);

            const res2 = await network.setExternalProtectionWallet(newExternalProtectionWallet2.address);
            await expect(res2)
                .to.emit(network, 'ExternalProtectionWalletUpdated')
                .withArgs(newExternalProtectionWallet.address, newExternalProtectionWallet2.address);
            expect(await network.externalProtectionWallet()).to.equal(newExternalProtectionWallet2.address);
            expect(await newExternalProtectionWallet2.owner()).to.equal(network.address);
        });

        it('should revert when attempting to set the external protection wallet without transferring its ownership', async () => {
            await expect(network.setExternalProtectionWallet(newExternalProtectionWallet.address)).to.be.revertedWith(
                'ERR_ACCESS_DENIED'
            );
        });

        it('should revert when a non-owner attempts to transfer the ownership of the protection wallet', async () => {
            await expect(
                network.connect(newOwner).transferExternalProtectionWalletOwnership(newOwner.address)
            ).to.be.revertedWith('ERR_ACCESS_DENIED');
        });

        it('should allow explicitly transferring the ownership', async () => {
            await newExternalProtectionWallet.transferOwnership(network.address);
            await network.setExternalProtectionWallet(newExternalProtectionWallet.address);
            expect(await newExternalProtectionWallet.owner()).to.equal(network.address);

            await network.transferExternalProtectionWalletOwnership(newOwner.address);
            await newExternalProtectionWallet.connect(newOwner).acceptOwnership();
            expect(await newExternalProtectionWallet.owner()).to.equal(newOwner.address);
        });
    });

    describe('pool collections', () => {
        let network: TestBancorNetwork;
        let poolTokenFactory: PoolTokenFactory;
        let poolCollection: TestPoolCollection;
        let poolType: number;

        beforeEach(async () => {
            ({ network, poolTokenFactory, poolCollection } = await createSystem());

            poolType = await poolCollection.poolType();
        });

        describe('adding new pool collection', () => {
            it('should revert when a non-owner attempts to add a new pool collection', async () => {
                await expect(network.connect(nonOwner).addPoolCollection(poolCollection.address)).to.be.revertedWith(
                    'ERR_ACCESS_DENIED'
                );
            });

            it('should revert when attempting to add an invalid pool collection', async () => {
                await expect(network.connect(nonOwner).addPoolCollection(ZERO_ADDRESS)).to.be.revertedWith(
                    'ERR_INVALID_ADDRESS'
                );
            });

            it('should add a new pool collections', async () => {
                expect(await network.poolCollections()).to.be.empty;
                expect(await network.latestPoolCollection(poolType)).to.equal(ZERO_ADDRESS);

                const res = await network.addPoolCollection(poolCollection.address);
                await expect(res).to.emit(network, 'PoolCollectionAdded').withArgs(poolType, poolCollection.address);
                await expect(res)
                    .to.emit(network, 'LatestPoolCollectionReplaced')
                    .withArgs(poolType, ZERO_ADDRESS, poolCollection.address);

                expect(await network.poolCollections()).to.have.members([poolCollection.address]);
                expect(await network.latestPoolCollection(poolType)).to.equal(poolCollection.address);
            });

            context('with an existing pool collection', () => {
                beforeEach(async () => {
                    await network.addPoolCollection(poolCollection.address);
                });

                it('should revert when attempting to add the same pool collection', async () => {
                    await expect(network.addPoolCollection(poolCollection.address)).to.be.revertedWith(
                        'ERR_COLLECTION_ALREADY_EXISTS'
                    );
                });

                it('should add a new pool collection with the same type', async () => {
                    expect(await network.poolCollections()).to.have.members([poolCollection.address]);

                    const newPoolCollection = await createPoolCollection(network, poolTokenFactory);
                    const poolType = await newPoolCollection.poolType();

                    const res = await network.addPoolCollection(newPoolCollection.address);
                    await expect(res)
                        .to.emit(network, 'PoolCollectionAdded')
                        .withArgs(poolType, newPoolCollection.address);
                    await expect(res)
                        .to.emit(network, 'LatestPoolCollectionReplaced')
                        .withArgs(poolType, poolCollection.address, newPoolCollection.address);

                    expect(await network.poolCollections()).to.have.members([
                        poolCollection.address,
                        newPoolCollection.address
                    ]);
                });
            });
        });

        describe('removing existing pool collections', () => {
            beforeEach(async () => {
                await network.addPoolCollection(poolCollection.address);
            });

            it('should add another new pool collection with the same type', async () => {
                expect(await network.poolCollections()).to.have.members([poolCollection.address]);

                const newPoolCollection = await createPoolCollection(network, poolTokenFactory);
                const poolType = await newPoolCollection.poolType();

                const res = await network.addPoolCollection(newPoolCollection.address);
                await expect(res).to.emit(network, 'PoolCollectionAdded').withArgs(poolType, newPoolCollection.address);
                await expect(res)
                    .to.emit(network, 'LatestPoolCollectionReplaced')
                    .withArgs(poolType, poolCollection.address, newPoolCollection.address);

                expect(await network.poolCollections()).to.have.members([
                    poolCollection.address,
                    newPoolCollection.address
                ]);
            });

            it('should revert when a attempting to remove a pool with a non-existing alternative pool collection', async () => {
                const newPoolCollection = await createPoolCollection(network, poolTokenFactory);
                await expect(
                    network.removePoolCollection(poolCollection.address, newPoolCollection.address)
                ).to.be.revertedWith('ERR_COLLECTION_DOES_NOT_EXIST');
            });

            context('with an exiting alternative pool collection', () => {
                let newPoolCollection: TestPoolCollection;
                let lastCollection: TestPoolCollection;

                beforeEach(async () => {
                    newPoolCollection = await createPoolCollection(network, poolTokenFactory);
                    lastCollection = await createPoolCollection(network, poolTokenFactory);

                    await network.addPoolCollection(newPoolCollection.address);
                    await network.addPoolCollection(lastCollection.address);
                });

                it('should revert when a non-owner attempts to remove an existing pool collection', async () => {
                    await expect(
                        network
                            .connect(nonOwner)
                            .removePoolCollection(poolCollection.address, newPoolCollection.address)
                    ).to.be.revertedWith('ERR_ACCESS_DENIED');
                });

                it('should revert when attempting to remove a non-existing pool collection', async () => {
                    await expect(
                        network.removePoolCollection(ZERO_ADDRESS, newPoolCollection.address)
                    ).to.be.revertedWith('ERR_INVALID_ADDRESS');

                    const otherCollection = await createPoolCollection(network, poolTokenFactory);
                    await expect(
                        network.removePoolCollection(otherCollection.address, newPoolCollection.address)
                    ).to.be.revertedWith('ERR_COLLECTION_DOES_NOT_EXIST');
                });

                it('should remove an existing pool collection', async () => {
                    expect(await network.poolCollections()).to.have.members([
                        poolCollection.address,
                        newPoolCollection.address,
                        lastCollection.address
                    ]);
                    expect(await network.latestPoolCollection(poolType)).to.equal(lastCollection.address);

                    const res = await network.removePoolCollection(poolCollection.address, newPoolCollection.address);
                    await expect(res)
                        .to.emit(network, 'PoolCollectionRemoved')
                        .withArgs(poolType, poolCollection.address);
                    await expect(res)
                        .to.emit(network, 'LatestPoolCollectionReplaced')
                        .withArgs(poolType, lastCollection.address, newPoolCollection.address);

                    expect(await network.poolCollections()).to.have.members([
                        newPoolCollection.address,
                        lastCollection.address
                    ]);
                    expect(await network.latestPoolCollection(poolType)).to.equal(newPoolCollection.address);

                    const res2 = await network.removePoolCollection(newPoolCollection.address, lastCollection.address);
                    await expect(res2)
                        .to.emit(network, 'PoolCollectionRemoved')
                        .withArgs(poolType, newPoolCollection.address);
                    await expect(res2)
                        .to.emit(network, 'LatestPoolCollectionReplaced')
                        .withArgs(poolType, newPoolCollection.address, lastCollection.address);

                    expect(await network.poolCollections()).to.have.members([lastCollection.address]);
                    expect(await network.latestPoolCollection(poolType)).to.equal(lastCollection.address);

                    const res3 = await network.removePoolCollection(lastCollection.address, ZERO_ADDRESS);
                    await expect(res3)
                        .to.emit(network, 'PoolCollectionRemoved')
                        .withArgs(poolType, lastCollection.address);
                    await expect(res3)
                        .to.emit(network, 'LatestPoolCollectionReplaced')
                        .withArgs(poolType, lastCollection.address, ZERO_ADDRESS);

                    expect(await network.poolCollections()).to.be.empty;
                    expect(await network.latestPoolCollection(poolType)).to.equal(ZERO_ADDRESS);
                });

                /* eslint-disable @typescript-eslint/no-empty-function */
                it.skip('should revert when attempting to remove a pool collection with associated pools', async () => {});
                it.skip('should revert when attempting to remove a pool collection with an alternative with a different type', async () => {});
                /* eslint-enable @typescript-eslint/no-empty-function */
            });
        });

        describe('setting the latest pool collections', () => {
            let newPoolCollection: TestPoolCollection;

            beforeEach(async () => {
                newPoolCollection = await createPoolCollection(network, poolTokenFactory);

                await network.addPoolCollection(newPoolCollection.address);
                await network.addPoolCollection(poolCollection.address);
            });

            it('should revert when a non-owner attempts to set the latest pool collection', async () => {
                await expect(
                    network.connect(nonOwner).setLatestPoolCollection(poolCollection.address)
                ).to.be.revertedWith('ERR_ACCESS_DENIED');
            });

            it('should revert when attempting to set the latest pool collection to an invalid pool collection', async () => {
                await expect(network.connect(nonOwner).setLatestPoolCollection(ZERO_ADDRESS)).to.be.revertedWith(
                    'ERR_INVALID_ADDRESS'
                );

                const newPoolCollection2 = await createPoolCollection(network, poolTokenFactory);
                await expect(network.setLatestPoolCollection(newPoolCollection2.address)).to.be.revertedWith(
                    'ERR_COLLECTION_DOES_NOT_EXIST'
                );
            });

            it('should ignore setting to the same latest pool collection', async () => {
                await network.setLatestPoolCollection(newPoolCollection.address);

                const res = await network.setLatestPoolCollection(newPoolCollection.address);
                await expect(res).not.to.emit(network, 'LatestPoolCollectionReplaced');
            });

            it('should set the latest pool collection', async () => {
                expect(await network.latestPoolCollection(poolType)).to.equal(poolCollection.address);

                const res = await network.setLatestPoolCollection(newPoolCollection.address);
                await expect(res)
                    .to.emit(network, 'LatestPoolCollectionReplaced')
                    .withArgs(poolType, poolCollection.address, newPoolCollection.address);

                expect(await network.latestPoolCollection(poolType)).to.equal(newPoolCollection.address);

                const res2 = await network.setLatestPoolCollection(poolCollection.address);
                await expect(res2)
                    .to.emit(network, 'LatestPoolCollectionReplaced')
                    .withArgs(poolType, newPoolCollection.address, poolCollection.address);

                expect(await network.latestPoolCollection(poolType)).to.equal(poolCollection.address);
            });
        });
    });

    describe('create pool', () => {
        let reserveToken: TokenWithAddress;
        let network: TestBancorNetwork;
        let networkSettings: NetworkSettings;
        let networkToken: NetworkToken;
        let poolCollection: TestPoolCollection;
        let poolType: number;

        const testCreatePool = async (symbol: string) => {
            beforeEach(async () => {
                ({ network, networkSettings, networkToken, poolCollection } = await createSystem());

                reserveToken = await createTokenBySymbol(symbol, networkToken);

                poolType = await poolCollection.poolType();
            });

            it('should revert when attempting to create a pool for an invalid reserve token', async () => {
                await expect(network.createPool(poolType, ZERO_ADDRESS)).to.be.revertedWith('ERR_INVALID_ADDRESS');
            });

            it('should revert when attempting to create a pool for an unsupported type', async () => {
                await expect(network.createPool(BigNumber.from(12345), reserveToken.address)).to.be.revertedWith(
                    'ERR_UNSUPPORTED_TYPE'
                );
            });

            context('with an associated pool collection', () => {
                beforeEach(async () => {
                    await network.addPoolCollection(poolCollection.address);
                });

                context('with a whitelisted token', () => {
                    beforeEach(async () => {
                        await networkSettings.addTokenToWhitelist(reserveToken.address);
                    });

                    it('should create a pool', async () => {
                        expect(await network.isPoolValid(reserveToken.address)).to.be.false;
                        expect(await network.collectionByPool(reserveToken.address)).to.equal(ZERO_ADDRESS);
                        expect(await network.liquidityPools()).to.be.empty;
                        expect(await poolCollection.isPoolValid(reserveToken.address)).to.be.false;

                        const res = await network.createPool(poolType, reserveToken.address);
                        await expect(res)
                            .to.emit(network, 'PoolAdded')
                            .withArgs(poolType, reserveToken.address, poolCollection.address);

                        expect(await network.isPoolValid(reserveToken.address)).to.be.true;
                        expect(await network.collectionByPool(reserveToken.address)).to.equal(poolCollection.address);
                        expect(await network.liquidityPools()).to.have.members([reserveToken.address]);
                        expect(await poolCollection.isPoolValid(reserveToken.address)).to.be.true;
                    });

                    it('should revert when attempting to create a pool for the same reserve token twice', async () => {
                        await network.createPool(poolType, reserveToken.address);
                        await expect(network.createPool(poolType, reserveToken.address)).to.be.revertedWith(
                            'ERR_POOL_ALREADY_EXISTS'
                        );
                    });
                });
            });
        };

        for (const symbol of ['ETH', 'TKN']) {
            context(symbol, () => {
                testCreatePool(symbol);
            });
        }

        it('should revert when attempting to create a pool for the network token', async () => {
            const { network, networkToken } = await createSystem();

            await expect(network.createPool(BigNumber.from(1), networkToken.address)).to.be.revertedWith(
                'ERR_UNSUPPORTED_TOKEN'
            );
        });
    });

    describe('deposit', () => {
        let network: TestBancorNetwork;
        let networkSettings: NetworkSettings;
        let networkToken: NetworkToken;
        let govToken: GovToken;
        let networkTokenPool: TestNetworkTokenPool;
        let poolCollection: TestPoolCollection;
        let vault: BancorVault;
        let pendingWithdrawals: TestPendingWithdrawals;
        let networkPoolToken: PoolToken;
        let externalProtectionWallet: TokenHolder;

        const MAX_DEVIATION = BigNumber.from(10_000); // %1
        const MINTING_LIMIT = toWei(BigNumber.from(10_000_000));
        const WITHDRAWAL_FEE = BigNumber.from(50_000); // 5%
        const MIN_LIQUIDITY_FOR_TRADING = toWei(BigNumber.from(100_000));
        const DEPOSIT_LIMIT = toWei(BigNumber.from(100_000_000));
        const INITIAL_RATE = { n: BigNumber.from(1), d: BigNumber.from(2) };

        beforeEach(async () => {
            ({
                network,
                networkSettings,
                networkToken,
                govToken,
                networkTokenPool,
                poolCollection,
                vault,
                pendingWithdrawals,
                networkPoolToken
            } = await createSystem());

            await networkSettings.setAverageRateMaxDeviationPPM(MAX_DEVIATION);
            await networkSettings.setWithdrawalFeePPM(WITHDRAWAL_FEE);
            await networkSettings.setMinLiquidityForTrading(MIN_LIQUIDITY_FOR_TRADING);

            externalProtectionWallet = await createTokenHolder();
            await externalProtectionWallet.transferOwnership(network.address);
            await network.setExternalProtectionWallet(externalProtectionWallet.address);
        });

        const testDeposits = (symbol: string) => {
            const isNetworkToken = symbol === 'BNT';
            const isETH = symbol === 'ETH';

            let poolToken: PoolToken;
            let token: TokenWithAddress;

            beforeEach(async () => {
                token = await createTokenBySymbol(symbol, networkToken);

                if (isNetworkToken) {
                    poolToken = networkPoolToken;
                } else {
                    poolToken = await createPool(token, network, networkSettings, poolCollection);

                    await networkSettings.setPoolMintingLimit(token.address, MINTING_LIMIT);

                    await poolCollection.setDepositLimit(token.address, DEPOSIT_LIMIT);
                    await poolCollection.setInitialRate(token.address, INITIAL_RATE);
                }

                await setTime((await latest()).toNumber());
            });

            const setTime = async (time: number) => {
                await network.setTime(time);
                await pendingWithdrawals.setTime(time);
            };

            const verifyDeposit = async (
                provider: Signer | Wallet,
                sender: Signer | Wallet,
                amount: BigNumber,
                deposit: (amount: BigNumber) => Promise<ContractTransaction>
            ) => {
                const providerAddress = await provider.getAddress();
                const senderAddress = await sender.getAddress();

                const contextId = solidityKeccak256(
                    ['address', 'uint32', 'address', 'address', 'uint256'],
                    [senderAddress, await network.currentTime(), providerAddress, token.address, amount]
                );

                const prevPoolTokenTotalSupply = await poolToken.totalSupply();
                const prevProviderPoolTokenBalance = await poolToken.balanceOf(providerAddress);

                const prevProviderTokenBalance = await getBalance(token, providerAddress);
                const prevSenderTokenBalance = await getBalance(token, senderAddress);
                const prevVaultTokenBalance = await getBalance(token, vault.address);

                const prevNetworkTokenTotalSupply = await networkToken.totalSupply();
                const prevVaultNetworkTokenBalance = await networkToken.balanceOf(vault.address);

                const prevGovTotalSupply = await govToken.totalSupply();
                const prevProviderGovTokenBalance = await govToken.balanceOf(providerAddress);
                const prevSenderGovTokenBalance = await govToken.balanceOf(senderAddress);

                let expectedPoolTokenAmount;
                let transactionCost = BigNumber.from(0);

                if (isNetworkToken) {
                    expectedPoolTokenAmount = amount
                        .mul(await poolToken.totalSupply())
                        .div(await networkTokenPool.stakedBalance());

                    const res = await deposit(amount);

                    await expect(res)
                        .to.emit(network, 'NetworkTokenDeposited')
                        .withArgs(contextId, providerAddress, amount, expectedPoolTokenAmount, expectedPoolTokenAmount);

                    await expect(res)
                        .to.emit(network, 'TotalLiquidityUpdated')
                        .withArgs(
                            contextId,
                            token.address,
                            await poolToken.totalSupply(),
                            await networkTokenPool.stakedBalance(),
                            await getBalance(token, vault.address)
                        );

                    expect(await poolToken.totalSupply()).to.equal(prevPoolTokenTotalSupply);

                    expect(await getBalance(token, vault.address)).to.equal(prevVaultTokenBalance);

                    expect(await networkToken.totalSupply()).to.equal(prevNetworkTokenTotalSupply.sub(amount));

                    expect(await govToken.totalSupply()).to.equal(prevGovTotalSupply.add(expectedPoolTokenAmount));
                    expect(await govToken.balanceOf(providerAddress)).to.equal(
                        prevProviderGovTokenBalance.add(expectedPoolTokenAmount)
                    );
                } else {
                    const prevPoolLiquidity = await poolCollection.poolLiquidity(token.address);

                    if (prevPoolTokenTotalSupply.isZero()) {
                        expectedPoolTokenAmount = amount;
                    } else {
                        expectedPoolTokenAmount = amount
                            .mul(prevPoolTokenTotalSupply)
                            .div(prevPoolLiquidity.stakedBalance);
                    }

                    const res = await deposit(amount);

                    if (isETH) {
                        transactionCost = await getTransactionCost(res);
                    }

                    await expect(res)
                        .to.emit(network, 'BaseTokenDeposited')
                        .withArgs(
                            contextId,
                            token.address,
                            providerAddress,
                            poolCollection.address,
                            amount,
                            expectedPoolTokenAmount
                        );

                    const poolLiquidity = await poolCollection.poolLiquidity(token.address);

                    await expect(res)
                        .to.emit(network, 'TotalLiquidityUpdated')
                        .withArgs(
                            contextId,
                            token.address,
                            await poolToken.totalSupply(),
                            poolLiquidity.stakedBalance,
                            await getBalance(token, vault.address)
                        );

                    await expect(res)
                        .to.emit(network, 'TotalLiquidityUpdated')
                        .withArgs(
                            contextId,
                            networkToken.address,
                            await networkPoolToken.totalSupply(),
                            await networkTokenPool.stakedBalance(),
                            await networkToken.balanceOf(vault.address)
                        );

                    await expect(res)
                        .to.emit(network, 'TradingLiquidityUpdated')
                        .withArgs(contextId, token.address, token.address, poolLiquidity.baseTokenTradingLiquidity);

                    await expect(res)
                        .to.emit(network, 'TradingLiquidityUpdated')
                        .withArgs(
                            contextId,
                            token.address,
                            networkToken.address,
                            poolLiquidity.networkTokenTradingLiquidity
                        );

                    expect(await poolToken.totalSupply()).to.equal(
                        prevPoolTokenTotalSupply.add(expectedPoolTokenAmount)
                    );

                    expect(await getBalance(token, vault.address)).to.equal(prevVaultTokenBalance.add(amount));

                    // expect a few network tokens to be minted to the vault
                    expect(await networkToken.totalSupply()).to.be.gte(prevNetworkTokenTotalSupply);
                    expect(await networkToken.balanceOf(vault.address)).to.be.gte(prevVaultNetworkTokenBalance);

                    expect(await govToken.totalSupply()).to.equal(prevGovTotalSupply);
                    expect(await govToken.balanceOf(providerAddress)).to.equal(prevProviderGovTokenBalance);
                }

                expect(await poolToken.balanceOf(providerAddress)).to.equal(
                    prevProviderPoolTokenBalance.add(expectedPoolTokenAmount)
                );

                if (provider !== sender) {
                    expect(await getBalance(token, providerAddress)).to.equal(prevProviderTokenBalance);

                    expect(await govToken.balanceOf(senderAddress)).to.equal(prevSenderGovTokenBalance);
                }

                expect(await getBalance(token, senderAddress)).to.equal(
                    prevSenderTokenBalance.sub(amount).sub(transactionCost)
                );
            };

            const testDeposit = () => {
                context('regular deposit', () => {
                    enum Method {
                        Deposit,
                        DepositFor
                    }

                    let provider: SignerWithAddress;

                    before(async () => {
                        [, provider] = await ethers.getSigners();
                    });

                    it('should revert when attempting to deposit for an invalid provider', async () => {
                        await expect(
                            network.depositFor(ZERO_ADDRESS, token.address, BigNumber.from(1))
                        ).to.be.revertedWith('ERR_INVALID_ADDRESS');
                    });

                    for (const method of [Method.Deposit, Method.DepositFor]) {
                        context(`using ${camelCase(Method[method])} method`, () => {
                            let sender: SignerWithAddress;

                            before(async () => {
                                switch (method) {
                                    case Method.Deposit:
                                        sender = provider;

                                        break;

                                    case Method.DepositFor:
                                        sender = deployer;

                                        break;
                                }
                            });

                            interface Overrides {
                                value?: BigNumber;
                                poolAddress?: string;
                            }

                            const deposit = async (amount: BigNumber, overrides: Overrides = {}) => {
                                let { value, poolAddress = token.address } = overrides;

                                if (!value) {
                                    value = BigNumber.from(0);
                                    if (isETH) {
                                        value = amount;
                                    }
                                }

                                switch (method) {
                                    case Method.Deposit:
                                        return network.connect(sender).deposit(poolAddress, amount, { value });

                                    case Method.DepositFor:
                                        return network
                                            .connect(sender)
                                            .depositFor(provider.address, poolAddress, amount, { value });
                                }
                            };

                            it('should revert when attempting to deposit an invalid amount', async () => {
                                await expect(deposit(BigNumber.from(0))).to.be.revertedWith('ERR_ZERO_VALUE');
                            });

                            it('should revert when attempting to deposit to an invalid pool', async () => {
                                await expect(
                                    deposit(BigNumber.from(1), { poolAddress: ZERO_ADDRESS })
                                ).to.be.revertedWith('ERR_INVALID_ADDRESS');
                            });

                            it('should revert when attempting to deposit into a pool that does not exist', async () => {
                                token = await createTokenBySymbol('TKN', networkToken);

                                await expect(deposit(BigNumber.from(1))).to.be.revertedWith('ERR_UNSUPPORTED_TOKEN');
                            });

                            const testDepositAmount = async (amount: BigNumber) => {
                                const test = async () => verifyDeposit(provider, sender, amount, deposit);

                                context(`${amount} tokens`, () => {
                                    if (!isETH) {
                                        beforeEach(async () => {
                                            const reserveToken = await Contracts.TestERC20Token.attach(token.address);
                                            await reserveToken.transfer(sender.address, amount);
                                        });

                                        it('should revert when attempting to deposit without approving the network', async () => {
                                            await expect(deposit(amount)).to.be.revertedWith(
                                                errorMessageTokenExceedsAllowance(symbol)
                                            );
                                        });
                                    }

                                    context('with approval', () => {
                                        if (!isETH) {
                                            beforeEach(async () => {
                                                const reserveToken = await Contracts.TestERC20Token.attach(
                                                    token.address
                                                );
                                                await reserveToken.connect(sender).approve(network.address, amount);
                                            });
                                        }

                                        if (isNetworkToken) {
                                            context('with requested liquidity', () => {
                                                beforeEach(async () => {
                                                    const contextId = formatBytes32String('CTX');

                                                    const reserveToken = await createTokenBySymbol('TKN', networkToken);

                                                    await createPool(
                                                        reserveToken,
                                                        network,
                                                        networkSettings,
                                                        poolCollection
                                                    );
                                                    await networkSettings.setPoolMintingLimit(
                                                        reserveToken.address,
                                                        MINTING_LIMIT
                                                    );

                                                    await network.requestLiquidityT(
                                                        contextId,
                                                        reserveToken.address,
                                                        amount
                                                    );
                                                });

                                                it('should complete a deposit', async () => {
                                                    await test();
                                                });
                                            });
                                        } else {
                                            context('when there is no unallocated network token liquidity', () => {
                                                beforeEach(async () => {
                                                    await networkSettings.setPoolMintingLimit(
                                                        token.address,
                                                        BigNumber.from(0)
                                                    );
                                                });

                                                context('with a whitelisted token', async () => {
                                                    it('should complete a deposit', async () => {
                                                        await test();
                                                    });
                                                });

                                                context('with non-whitelisted token', async () => {
                                                    beforeEach(async () => {
                                                        await networkSettings.removeTokenFromWhitelist(token.address);
                                                    });

                                                    it('should revert when attempting to deposit', async () => {
                                                        const amount = BigNumber.from(1000);

                                                        await expect(deposit(amount)).to.be.revertedWith(
                                                            'ERR_POOL_NOT_WHITELISTED'
                                                        );
                                                    });
                                                });
                                            });

                                            context('when there is enough unallocated network token liquidity', () => {
                                                beforeEach(async () => {
                                                    await networkSettings.setPoolMintingLimit(
                                                        token.address,
                                                        MAX_UINT256
                                                    );
                                                });

                                                context('with non-whitelisted token', async () => {
                                                    beforeEach(async () => {
                                                        await networkSettings.removeTokenFromWhitelist(token.address);
                                                    });

                                                    it('should revert when attempting to deposit', async () => {
                                                        const amount = BigNumber.from(1000);

                                                        await expect(deposit(amount)).to.be.revertedWith(
                                                            'ERR_NETWORK_LIQUIDITY_DISABLED'
                                                        );
                                                    });
                                                });

                                                context('when spot rate is unstable', () => {
                                                    beforeEach(async () => {
                                                        const spotRate = {
                                                            n: toWei(BigNumber.from(1_000_000)),
                                                            d: toWei(BigNumber.from(10_000_000))
                                                        };

                                                        await poolCollection.setTradingLiquidityT(token.address, {
                                                            networkTokenTradingLiquidity: spotRate.n,
                                                            baseTokenTradingLiquidity: spotRate.d,
                                                            tradingLiquidityProduct: spotRate.n.mul(spotRate.d),
                                                            stakedBalance: toWei(BigNumber.from(1_000_000))
                                                        });
                                                        await poolCollection.setAverageRateT(token.address, {
                                                            rate: {
                                                                n: spotRate.n.mul(PPM_RESOLUTION),
                                                                d: spotRate.d.mul(
                                                                    PPM_RESOLUTION.add(
                                                                        MAX_DEVIATION.add(BigNumber.from(5000))
                                                                    )
                                                                )
                                                            },
                                                            time: BigNumber.from(0)
                                                        });

                                                        it('should revert when attempting to deposit', async () => {
                                                            const amount = BigNumber.from(1000);

                                                            await expect(deposit(amount)).to.be.revertedWith(
                                                                'ERR_NETWORK_LIQUIDITY_DISABLED'
                                                            );
                                                        });
                                                    });
                                                });

                                                context('when spot rate is stable', () => {
                                                    if (isETH) {
                                                        // eslint-disable-next-line max-len
                                                        it('should revert when attempting to deposit a different amount than what was actually sent', async () => {
                                                            await expect(
                                                                deposit(amount, {
                                                                    value: amount.add(BigNumber.from(1))
                                                                })
                                                            ).to.be.revertedWith('ERR_ETH_AMOUNT_MISMATCH');

                                                            await expect(
                                                                deposit(amount, {
                                                                    value: amount.sub(BigNumber.from(1))
                                                                })
                                                            ).to.be.revertedWith('ERR_ETH_AMOUNT_MISMATCH');

                                                            await expect(
                                                                deposit(amount, { value: BigNumber.from(0) })
                                                            ).to.be.revertedWith('ERR_INVALID_POOL');
                                                        });
                                                    } else {
                                                        it('should revert when attempting to deposit ETH into a non ETH pool', async () => {
                                                            await expect(
                                                                deposit(amount, { value: BigNumber.from(1) })
                                                            ).to.be.revertedWith('ERR_INVALID_POOL');
                                                        });
                                                    }

                                                    it('should complete a deposit', async () => {
                                                        await test();
                                                    });

                                                    context(
                                                        'when close to the limit of the unallocated network token liquidity',
                                                        () => {
                                                            beforeEach(async () => {
                                                                await networkSettings.setPoolMintingLimit(
                                                                    token.address,
                                                                    BigNumber.from(1000)
                                                                );
                                                            });

                                                            it('should complete a deposit', async () => {
                                                                await test();
                                                            });
                                                        }
                                                    );
                                                });
                                            });
                                        }
                                    });
                                });
                            };

                            for (const amount of [
                                BigNumber.from(10),
                                BigNumber.from(10_000),
                                toWei(BigNumber.from(1_000_000)),
                                toWei(BigNumber.from(500_000))
                            ]) {
                                testDepositAmount(amount);
                            }
                        });
                    }
                });
            };

            const testDepositPermitted = () => {
                context('permitted deposit', () => {
                    enum Method {
                        DepositPermitted,
                        DepositForPermitted
                    }

                    const DEADLINE = MAX_UINT256;

                    let provider: Wallet;
                    let providerAddress: string;

                    beforeEach(async () => {
                        provider = await createWallet();
                        providerAddress = await provider.getAddress();
                    });

                    it('should revert when attempting to deposit for an invalid provider', async () => {
                        const amount = BigNumber.from(1);
                        const { v, r, s } = await networkPermitSignature(
                            provider,
                            token.address,
                            network,
                            amount,
                            DEADLINE
                        );

                        await expect(
                            network.depositForPermitted(ZERO_ADDRESS, token.address, amount, DEADLINE, v, r, s)
                        ).to.be.revertedWith('ERR_INVALID_ADDRESS');
                    });

                    for (const method of [Method.DepositPermitted, Method.DepositForPermitted]) {
                        context(`using ${camelCase(Method[method])} method`, () => {
                            let sender: Wallet;
                            let senderAddress: string;

                            beforeEach(async () => {
                                switch (method) {
                                    case Method.DepositPermitted:
                                        sender = provider;

                                        break;

                                    case Method.DepositForPermitted:
                                        sender = await createWallet();

                                        break;
                                }

                                senderAddress = await sender.getAddress();
                            });

                            interface Overrides {
                                poolAddress?: string;
                            }

                            const deposit = async (amount: BigNumber, overrides: Overrides = {}) => {
                                const { poolAddress = token.address } = overrides;

                                const { v, r, s } = await networkPermitSignature(
                                    sender,
                                    poolAddress,
                                    network,
                                    amount,
                                    DEADLINE
                                );

                                switch (method) {
                                    case Method.DepositPermitted:
                                        return network
                                            .connect(sender)
                                            .depositPermitted(poolAddress, amount, DEADLINE, v, r, s);

                                    case Method.DepositForPermitted:
                                        return network
                                            .connect(sender)
                                            .depositForPermitted(
                                                providerAddress,
                                                poolAddress,
                                                amount,
                                                DEADLINE,
                                                v,
                                                r,
                                                s
                                            );
                                }
                            };

                            it('should revert when attempting to deposit an invalid amount', async () => {
                                await expect(deposit(BigNumber.from(0))).to.be.revertedWith('ERR_ZERO_VALUE');
                            });

                            it('should revert when attempting to deposit to an invalid pool', async () => {
                                await expect(
                                    deposit(BigNumber.from(1), { poolAddress: ZERO_ADDRESS })
                                ).to.be.revertedWith('ERR_INVALID_ADDRESS');
                            });

                            it('should revert when attempting to deposit into a pool that does not exist', async () => {
                                const token2 = await createTokenBySymbol('TKN', networkToken);

                                await expect(
                                    deposit(BigNumber.from(1), {
                                        poolAddress: token2.address
                                    })
                                ).to.be.revertedWith('ERR_UNSUPPORTED_TOKEN');
                            });

                            const testDepositAmount = async (amount: BigNumber) => {
                                const test = async () => verifyDeposit(provider, sender, amount, deposit);

                                context(`${amount} tokens`, () => {
                                    if (isNetworkToken || isETH) {
                                        it('should revert when attempting to deposit', async () => {
                                            await expect(deposit(amount)).to.be.revertedWith('ERR_PERMIT_UNSUPPORTED');
                                        });

                                        return;
                                    }

                                    beforeEach(async () => {
                                        const reserveToken = await Contracts.TestERC20Token.attach(token.address);
                                        await reserveToken.transfer(senderAddress, amount);
                                    });

                                    context('when there is no unallocated network token liquidity', () => {
                                        beforeEach(async () => {
                                            await networkSettings.setPoolMintingLimit(token.address, BigNumber.from(0));
                                        });

                                        context('with a whitelisted token', async () => {
                                            it('should complete a deposit', async () => {
                                                await test();
                                            });
                                        });

                                        context('with non-whitelisted token', async () => {
                                            beforeEach(async () => {
                                                await networkSettings.removeTokenFromWhitelist(token.address);
                                            });

                                            it('should revert when attempting to deposit', async () => {
                                                const amount = BigNumber.from(1000);

                                                await expect(deposit(amount)).to.be.revertedWith(
                                                    'ERR_POOL_NOT_WHITELISTED'
                                                );
                                            });
                                        });
                                    });

                                    context('when there is enough unallocated network token liquidity', () => {
                                        beforeEach(async () => {
                                            await networkSettings.setPoolMintingLimit(token.address, MAX_UINT256);
                                        });

                                        context('with non-whitelisted token', async () => {
                                            beforeEach(async () => {
                                                await networkSettings.removeTokenFromWhitelist(token.address);
                                            });

                                            it('should revert when attempting to deposit', async () => {
                                                const amount = BigNumber.from(1000);

                                                await expect(deposit(amount)).to.be.revertedWith(
                                                    'ERR_NETWORK_LIQUIDITY_DISABLED'
                                                );
                                            });
                                        });

                                        context('when spot rate is unstable', () => {
                                            beforeEach(async () => {
                                                const spotRate = {
                                                    n: toWei(BigNumber.from(1_000_000)),
                                                    d: toWei(BigNumber.from(10_000_000))
                                                };

                                                await poolCollection.setTradingLiquidityT(token.address, {
                                                    networkTokenTradingLiquidity: spotRate.n,
                                                    baseTokenTradingLiquidity: spotRate.d,
                                                    tradingLiquidityProduct: spotRate.n.mul(spotRate.d),
                                                    stakedBalance: toWei(BigNumber.from(1_000_000))
                                                });
                                                await poolCollection.setAverageRateT(token.address, {
                                                    rate: {
                                                        n: spotRate.n.mul(PPM_RESOLUTION),
                                                        d: spotRate.d.mul(
                                                            PPM_RESOLUTION.add(MAX_DEVIATION.add(BigNumber.from(5000)))
                                                        )
                                                    },
                                                    time: BigNumber.from(0)
                                                });

                                                it('should revert when attempting to deposit', async () => {
                                                    const amount = BigNumber.from(1000);

                                                    await expect(deposit(amount)).to.be.revertedWith(
                                                        'ERR_NETWORK_LIQUIDITY_DISABLED'
                                                    );
                                                });
                                            });
                                        });

                                        context('when spot rate is stable', () => {
                                            it('should complete a deposit', async () => {
                                                await test();
                                            });

                                            context(
                                                'when close to the limit of the unallocated network token liquidity',
                                                () => {
                                                    beforeEach(async () => {
                                                        await networkSettings.setPoolMintingLimit(
                                                            token.address,
                                                            BigNumber.from(1000)
                                                        );
                                                    });

                                                    it('should complete a deposit', async () => {
                                                        await test();
                                                    });
                                                }
                                            );
                                        });
                                    });
                                });
                            };

                            for (const amount of [
                                BigNumber.from(10),
                                BigNumber.from(10_000),
                                toWei(BigNumber.from(1_000_000)),
                                toWei(BigNumber.from(500_000))
                            ]) {
                                testDepositAmount(amount);
                            }
                        });
                    }
                });
            };

            testDeposit();
            testDepositPermitted();
        };

        for (const symbol of ['BNT', 'ETH', 'TKN']) {
            context(symbol, () => {
                testDeposits(symbol);
            });
        }
    });

    describe('withdraw', () => {
        let network: TestBancorNetwork;
        let networkSettings: NetworkSettings;
        let networkToken: NetworkToken;
        let govToken: GovToken;
        let networkTokenPool: TestNetworkTokenPool;
        let poolCollection: TestPoolCollection;
        let vault: BancorVault;
        let pendingWithdrawals: TestPendingWithdrawals;
        let networkPoolToken: PoolToken;
        let externalProtectionWallet: TokenHolder;

        const MAX_DEVIATION = BigNumber.from(10_000); // %1
        const MINTING_LIMIT = toWei(BigNumber.from(10_000_000));
        const WITHDRAWAL_FEE = BigNumber.from(50_000); // 5%
        const MIN_LIQUIDITY_FOR_TRADING = toWei(BigNumber.from(100_000));
        const INITIAL_RATE = { n: BigNumber.from(1), d: BigNumber.from(2) };

        const setTime = async (time: number) => {
            await network.setTime(time);
            await pendingWithdrawals.setTime(time);
        };

        beforeEach(async () => {
            ({
                network,
                networkSettings,
                networkToken,
                govToken,
                networkTokenPool,
                poolCollection,
                vault,
                pendingWithdrawals,
                networkPoolToken
            } = await createSystem());

            await networkSettings.setAverageRateMaxDeviationPPM(MAX_DEVIATION);
            await networkSettings.setWithdrawalFeePPM(WITHDRAWAL_FEE);
            await networkSettings.setMinLiquidityForTrading(MIN_LIQUIDITY_FOR_TRADING);

            externalProtectionWallet = await createTokenHolder();
            await externalProtectionWallet.transferOwnership(network.address);
            await network.setExternalProtectionWallet(externalProtectionWallet.address);

            await setTime((await latest()).toNumber());
        });

        it('should revert when attempting to withdraw a non-existing withdrawal request', async () => {
            await expect(network.withdraw(BigNumber.from(12345))).to.be.revertedWith('ERR_ACCESS_DENIED');
        });

        const testWithdraw = async (symbol: string) => {
            const isNetworkToken = symbol === 'BNT';
            const isETH = symbol === 'ETH';

            context('with an initiated withdrawal request', () => {
                let provider: SignerWithAddress;
                let poolToken: PoolToken;
                let token: TokenWithAddress;
                let poolTokenAmount: BigNumber;
                let id: BigNumber;
                let creationTime: number;

                before(async () => {
                    [, provider] = await ethers.getSigners();
                });

                beforeEach(async () => {
                    token = await createTokenBySymbol(symbol, networkToken);

                    // create a deposit
                    const amount = toWei(BigNumber.from(222_222_222));

                    if (isNetworkToken) {
                        poolToken = networkPoolToken;

                        const contextId = formatBytes32String('CTX');
                        const reserveToken = await createTokenBySymbol('TKN', networkToken);
                        await networkSettings.setPoolMintingLimit(reserveToken.address, MAX_UINT256);

                        await network.requestLiquidityT(contextId, reserveToken.address, amount);
                    } else {
                        poolToken = await createPool(token, network, networkSettings, poolCollection);

                        await networkSettings.setPoolMintingLimit(token.address, MINTING_LIMIT);

                        await poolCollection.setDepositLimit(token.address, MAX_UINT256);
                        await poolCollection.setInitialRate(token.address, INITIAL_RATE);
                    }

                    let value = BigNumber.from(0);
                    if (isETH) {
                        value = amount;
                    } else {
                        const reserveToken = await Contracts.TestERC20Token.attach(token.address);
                        await reserveToken.transfer(provider.address, amount);
                        await reserveToken.connect(provider).approve(network.address, amount);
                    }

                    await network.connect(provider).deposit(token.address, amount, { value });
                    poolTokenAmount = await poolToken.balanceOf(provider.address);

                    await poolToken.connect(provider).approve(pendingWithdrawals.address, poolTokenAmount);
                    await pendingWithdrawals.connect(provider).initWithdrawal(poolToken.address, poolTokenAmount);

                    const withdrawalRequestIds = await pendingWithdrawals.withdrawalRequestIds(provider.address);
                    id = withdrawalRequestIds[withdrawalRequestIds.length - 1];
                    const withdrawalRequest = await pendingWithdrawals.withdrawalRequest(id);
                    creationTime = withdrawalRequest.createdAt;
                });

                it('should revert when attempting to withdraw from a different provider', async () => {
                    await expect(network.connect(deployer).withdraw(id)).to.be.revertedWith('ERR_ACCESS_DENIED');
                });

                context('during the lock duration', () => {
                    beforeEach(async () => {
                        await setTime(creationTime + 1000);
                    });

                    it('should revert when attempting to withdraw', async () => {
                        await expect(network.connect(provider).withdraw(id)).to.be.revertedWith(
                            'ERR_WITHDRAWAL_NOT_ALLOWED'
                        );
                    });

                    context('after the withdrawal window duration', () => {
                        beforeEach(async () => {
                            const withdrawalDuration =
                                (await pendingWithdrawals.lockDuration()) +
                                (await pendingWithdrawals.withdrawalWindowDuration());
                            await setTime(creationTime + withdrawalDuration + 1);
                        });

                        it('should revert when attempting to withdraw', async () => {
                            await expect(network.connect(provider).withdraw(id)).to.be.revertedWith(
                                'ERR_WITHDRAWAL_NOT_ALLOWED'
                            );
                        });
                    });

                    context('during the withdrawal window duration', () => {
                        beforeEach(async () => {
                            const withdrawalDuration =
                                (await pendingWithdrawals.lockDuration()) +
                                (await pendingWithdrawals.withdrawalWindowDuration());
                            await setTime(creationTime + withdrawalDuration - 1);
                        });

                        if (isNetworkToken) {
                            it('should revert when attempting to withdraw without approving the governance token amount', async () => {
                                await expect(network.connect(provider).withdraw(id)).to.be.revertedWith(
                                    'ERR_UNDERFLOW'
                                );
                            });

                            it('should revert when attempting to withdraw with an insufficient governance token amount', async () => {
                                await govToken.connect(provider).transfer(deployer.address, BigNumber.from(1));
                                await govToken.connect(provider).approve(network.address, poolTokenAmount);

                                await expect(network.connect(provider).withdraw(id)).to.be.revertedWith(
                                    'ERR_UNDERFLOW'
                                );
                            });
                        }

                        context('with approvals', () => {
                            let contextId: string;

                            beforeEach(async () => {
                                contextId = solidityKeccak256(
                                    ['address', 'uint32', 'uint256'],
                                    [provider.address, await network.currentTime(), id]
                                );

                                if (isNetworkToken) {
                                    await govToken.connect(provider).approve(network.address, poolTokenAmount);
                                }
                            });

                            const test = async () => {
                                const prevPoolTokenTotalSupply = await poolToken.totalSupply();
                                const prevPoolPoolTokenBalance = await poolToken.balanceOf(networkTokenPool.address);
                                const prevCollectionPoolTokenBalance = await poolToken.balanceOf(
                                    poolCollection.address
                                );
                                const prevProviderPoolTokenBalance = await poolToken.balanceOf(provider.address);

                                const prevProviderTokenBalance = await getBalance(token, provider.address);

                                const prevGovTotalSupply = await govToken.totalSupply();
                                const prevPoolGovTokenBalance = await govToken.balanceOf(networkTokenPool.address);
                                const prevProviderGovTokenBalance = await govToken.balanceOf(provider.address);

                                let transactionCost = BigNumber.from(0);

                                if (isNetworkToken) {
                                    const withdrawalAmounts = await networkTokenPool.withdrawalAmountsT(
                                        poolTokenAmount
                                    );

                                    const res = await network.connect(provider).withdraw(id);

                                    await expect(res)
                                        .to.emit(network, 'NetworkTokenWithdrawn')
                                        .withArgs(
                                            contextId,
                                            provider.address,
                                            withdrawalAmounts.networkTokenAmount,
                                            poolTokenAmount,
                                            poolTokenAmount,
                                            withdrawalAmounts.withdrawalFeeAmount
                                        );

                                    await expect(res)
                                        .to.emit(network, 'TotalLiquidityUpdated')
                                        .withArgs(
                                            contextId,
                                            token.address,
                                            await poolToken.totalSupply(),
                                            await networkTokenPool.stakedBalance(),
                                            await getBalance(token, vault.address)
                                        );

                                    expect(await poolToken.totalSupply()).to.equal(prevPoolTokenTotalSupply);
                                    expect(await poolToken.balanceOf(networkTokenPool.address)).to.equal(
                                        prevPoolPoolTokenBalance.add(poolTokenAmount)
                                    );

                                    expect(await govToken.totalSupply()).to.equal(
                                        prevGovTotalSupply.sub(poolTokenAmount)
                                    );

                                    expect(await govToken.balanceOf(provider.address)).to.equal(
                                        prevProviderGovTokenBalance.sub(poolTokenAmount)
                                    );
                                } else {
                                    const withdrawalAmounts = await poolCollection.poolWithdrawalAmountsT(
                                        token.address,
                                        poolTokenAmount,
                                        await getBalance(token, vault.address),
                                        await getBalance(token, externalProtectionWallet.address)
                                    );

                                    const res = await network.connect(provider).withdraw(id);

                                    if (isETH) {
                                        transactionCost = await getTransactionCost(res);
                                    }

                                    await expect(res)
                                        .to.emit(network, 'BaseTokenWithdrawn')
                                        .withArgs(
                                            contextId,
                                            token.address,
                                            provider.address,
                                            poolCollection.address,
                                            withdrawalAmounts.baseTokenAmountToTransferFromVaultToProvider.add(
                                                withdrawalAmounts.baseTokenAmountToTransferFromExternalProtectionWalletToProvider
                                            ),
                                            poolTokenAmount,
                                            withdrawalAmounts.baseTokenAmountToTransferFromExternalProtectionWalletToProvider,
                                            withdrawalAmounts.networkTokenAmountToMintForProvider,
                                            withdrawalAmounts.baseTokenWithdrawalFeeAmount
                                        );

                                    const poolLiquidity = await poolCollection.poolLiquidity(token.address);

                                    await expect(res)
                                        .to.emit(network, 'TotalLiquidityUpdated')
                                        .withArgs(
                                            contextId,
                                            token.address,
                                            await poolToken.totalSupply(),
                                            poolLiquidity.stakedBalance,
                                            await getBalance(token, vault.address)
                                        );

                                    await expect(res)
                                        .to.emit(network, 'TradingLiquidityUpdated')
                                        .withArgs(
                                            contextId,
                                            token.address,
                                            token.address,
                                            poolLiquidity.baseTokenTradingLiquidity
                                        );

                                    await expect(res)
                                        .to.emit(network, 'TradingLiquidityUpdated')
                                        .withArgs(
                                            contextId,
                                            token.address,
                                            networkToken.address,
                                            poolLiquidity.networkTokenTradingLiquidity
                                        );

                                    expect(await poolToken.totalSupply()).to.equal(
                                        prevPoolTokenTotalSupply.sub(poolTokenAmount)
                                    );
                                    expect(await poolToken.balanceOf(networkTokenPool.address)).to.equal(
                                        prevPoolPoolTokenBalance
                                    );

                                    expect(await govToken.totalSupply()).to.equal(prevGovTotalSupply);
                                    expect(await govToken.balanceOf(provider.address)).to.equal(
                                        prevProviderGovTokenBalance
                                    );
                                }

                                expect(await poolToken.balanceOf(poolCollection.address)).to.equal(
                                    prevCollectionPoolTokenBalance
                                );
                                expect(await poolToken.balanceOf(provider.address)).to.equal(
                                    prevProviderPoolTokenBalance
                                );

                                expect(await govToken.balanceOf(networkTokenPool.address)).to.equal(
                                    prevPoolGovTokenBalance
                                );

                                // sanity test:
                                expect(await getBalance(token, provider.address)).to.be.gte(
                                    prevProviderTokenBalance.sub(transactionCost)
                                );

                                // TODO: test actual amounts
                                // TODO: test request/renounce liquidity
                                // TODO: test vault and external storage balances
                            };

                            if (isNetworkToken) {
                                it('should complete a withdraw', async () => {
                                    await test();
                                });
                            } else {
                                context('with non-whitelisted token', async () => {
                                    beforeEach(async () => {
                                        await networkSettings.removeTokenFromWhitelist(token.address);
                                    });

                                    it('should revert when attempting to withdraw', async () => {
                                        await expect(network.connect(provider).withdraw(id)).to.be.revertedWith(
                                            'ERR_NETWORK_LIQUIDITY_DISABLED'
                                        );
                                    });
                                });

                                context('when spot rate is unstable', () => {
                                    beforeEach(async () => {
                                        const spotRate = {
                                            n: toWei(BigNumber.from(1_000_000)),
                                            d: toWei(BigNumber.from(10_000_000))
                                        };

                                        await poolCollection.setTradingLiquidityT(token.address, {
                                            networkTokenTradingLiquidity: spotRate.n,
                                            baseTokenTradingLiquidity: spotRate.d,
                                            tradingLiquidityProduct: spotRate.n.mul(spotRate.d),
                                            stakedBalance: toWei(BigNumber.from(1_000_000))
                                        });
                                        await poolCollection.setAverageRateT(token.address, {
                                            rate: {
                                                n: spotRate.n.mul(PPM_RESOLUTION),
                                                d: spotRate.d.mul(
                                                    PPM_RESOLUTION.add(MAX_DEVIATION.add(BigNumber.from(5000)))
                                                )
                                            },
                                            time: BigNumber.from(0)
                                        });
                                    });

                                    it('should revert when attempting to withdraw', async () => {
                                        await expect(network.connect(provider).withdraw(id)).to.be.revertedWith(
                                            'ERR_NETWORK_LIQUIDITY_DISABLED'
                                        );
                                    });
                                });

                                context('when spot rate is stable', () => {
                                    it('should complete a withdraw', async () => {
                                        await test();
                                    });
                                });
                            }
                        });
                    });
                });
            });
        };

        for (const symbol of ['BNT', 'ETH', 'TKN']) {
            context(symbol, () => {
                testWithdraw(symbol);
            });
        }
    });

    describe('trade', () => {
        let network: TestBancorNetwork;
        let networkSettings: NetworkSettings;
        let networkToken: TestERC20Token;
        let networkTokenPool: TestNetworkTokenPool;
        let poolCollection: TestPoolCollection;
        let vault: BancorVault;

        const MIN_LIQUIDITY_FOR_TRADING = toWei(BigNumber.from(100_000));
        const INITIAL_RATE = { n: BigNumber.from(1), d: BigNumber.from(2) };
        const NETWORK_TOKEN_LIQUIDITY = toWei(BigNumber.from(100_000));

        beforeEach(async () => {
            ({ network, networkSettings, networkToken, networkTokenPool, poolCollection, vault } =
                await createSystem());

            await networkSettings.setMinLiquidityForTrading(MIN_LIQUIDITY_FOR_TRADING);
        });

        interface Spec {
            symbol: string;
            balance: BigNumber;
            tradingFeePPM: number;
        }

        const testTrades = (source: Spec, target: Spec, toSelf: boolean) => {
            context(
                `trade from (${[source.symbol, source.balance, source.tradingFeePPM]}) to (${[
                    target.symbol,
                    target.balance,
                    target.tradingFeePPM
                ]}) (${toSelf ? 'to self' : 'to a different beneficiary'})`,
                () => {
                    const MIN_RETURN_AMOUNT = BigNumber.from(1);

                    const isSourceETH = source.symbol === 'ETH';
                    const isTargetETH = target.symbol === 'ETH';
                    const isSourceNetworkToken = source.symbol === 'BNT';
                    const isTargetNetworkToken = target.symbol === 'BNT';

                    let sourceToken: TokenWithAddress;
                    let targetToken: TokenWithAddress;

                    beforeEach(async () => {
                        let requestedLiquidity = false;

                        sourceToken = await createTokenBySymbol(source.symbol, networkToken);
                        if (!isSourceNetworkToken) {
                            // create and configure the source pool
                            await createPool(sourceToken, network, networkSettings, poolCollection);

                            await networkSettings.setPoolMintingLimit(sourceToken.address, MAX_UINT256);
                            await poolCollection.setDepositLimit(sourceToken.address, MAX_UINT256);
                            await poolCollection.setInitialRate(sourceToken.address, INITIAL_RATE);
                            await poolCollection.setTradingFeePPM(sourceToken.address, source.tradingFeePPM);

                            // deposit the source token liquidity
                            let sourceValue = BigNumber.from(0);
                            if (isSourceETH) {
                                sourceValue = source.balance;
                            } else {
                                const reserveToken = await Contracts.TestERC20Token.attach(sourceToken.address);
                                await reserveToken.approve(network.address, source.balance);
                            }

                            await network.deposit(sourceToken.address, source.balance, { value: sourceValue });

                            requestedLiquidity = true;
                        }

                        targetToken = await createTokenBySymbol(target.symbol, networkToken);
                        if (!isTargetNetworkToken) {
                            // create and configure the target pool
                            await createPool(targetToken, network, networkSettings, poolCollection);

                            await networkSettings.setPoolMintingLimit(targetToken.address, MAX_UINT256);
                            await poolCollection.setDepositLimit(targetToken.address, MAX_UINT256);
                            await poolCollection.setInitialRate(targetToken.address, INITIAL_RATE);
                            await poolCollection.setTradingFeePPM(targetToken.address, target.tradingFeePPM);

                            // deposit the target token liquidity
                            let targetValue = BigNumber.from(0);
                            if (isTargetETH) {
                                targetValue = target.balance;
                            } else {
                                const reserveToken = await Contracts.TestERC20Token.attach(targetToken.address);
                                await reserveToken.approve(network.address, target.balance);
                            }

                            await network.deposit(targetToken.address, target.balance, { value: targetValue });

                            requestedLiquidity = true;
                        }

                        // deposit some large enough network token liquidity
                        if (!requestedLiquidity) {
                            const tempBalance = toWei(BigNumber.from(1_000_000));
                            const reserveToken = await Contracts.TestERC20Token.deploy('TKN2', 'TKN2', tempBalance);

                            await createPool(reserveToken, network, networkSettings, poolCollection);

                            await networkSettings.setPoolMintingLimit(reserveToken.address, MAX_UINT256);
                            await poolCollection.setDepositLimit(reserveToken.address, MAX_UINT256);
                            await poolCollection.setInitialRate(reserveToken.address, INITIAL_RATE);

                            await reserveToken.approve(network.address, tempBalance);
                            await network.deposit(reserveToken.address, tempBalance);
                        }

                        await networkToken.approve(network.address, NETWORK_TOKEN_LIQUIDITY);
                        await network.deposit(networkToken.address, NETWORK_TOKEN_LIQUIDITY);

                        await network.setTime(await latest());
                    });

                    interface TradeAmountsOverrides {
                        sourceTokenAddress?: string;
                        targetTokenAddress?: string;
                    }
                    const tradeTargetAmount = async (amount: BigNumber, overrides: TradeAmountsOverrides = {}) => {
                        const { sourceTokenAddress = sourceToken.address, targetTokenAddress = targetToken.address } =
                            overrides;

                        return network.tradeTargetAmount(sourceTokenAddress, targetTokenAddress, amount);
                    };

                    const tradeSourceAmount = async (amount: BigNumber, overrides: TradeAmountsOverrides = {}) => {
                        const { sourceTokenAddress = sourceToken.address, targetTokenAddress = targetToken.address } =
                            overrides;

                        return network.tradeSourceAmount(sourceTokenAddress, targetTokenAddress, amount);
                    };

                    const verifyTrade = async (
                        trader: Signer | Wallet,
                        beneficiary: string,
                        amount: BigNumber,
                        trade: (amount: BigNumber, options: Record<any, any>) => Promise<ContractTransaction>
                    ) => {
                        const traderAddress = await trader.getAddress();
                        const beneficiaryAddress = beneficiary !== ZERO_ADDRESS ? beneficiary : traderAddress;
                        const minReturnAmount = MIN_RETURN_AMOUNT;
                        const deadline = MAX_UINT256;

                        const contextId = solidityKeccak256(
                            ['address', 'uint32', 'address', 'address', 'uint256', 'uint256', 'uint256', 'address'],
                            [
                                traderAddress,
                                await network.currentTime(),
                                sourceToken.address,
                                targetToken.address,
                                amount,
                                minReturnAmount,
                                deadline,
                                beneficiaryAddress
                            ]
                        );

                        const prevTraderSourceTokenAmount = await getBalance(sourceToken, traderAddress);
                        const prevVaultSourceTokenAmount = await getBalance(sourceToken, vault.address);

                        const prevBeneficiaryTargetTokenAmount = await getBalance(targetToken, beneficiaryAddress);
                        const prevVaultTargetTokenAmount = await getBalance(targetToken, vault.address);

                        const prevTraderNetworkTokenAmount = await getBalance(networkToken, traderAddress);
                        const prevBeneficiaryNetworkTokenAmount = await getBalance(networkToken, beneficiaryAddress);
                        const prevVaultNetworkTokenAmount = await getBalance(networkToken, vault.address);

                        const prevNetworkTokenPoolStakedBalance = await networkTokenPool.stakedBalance();

                        let sourceTradeAmounts!: AsyncReturnType<
                            TestBancorNetwork['callStatic']['tradePoolCollectionT']
                        >;
                        let tradeAmounts;
                        if (isSourceNetworkToken || isTargetNetworkToken) {
                            tradeAmounts = await network.callStatic.tradePoolCollectionT(
                                poolCollection.address,
                                sourceToken.address,
                                targetToken.address,
                                amount,
                                MIN_RETURN_AMOUNT
                            );
                        } else {
                            sourceTradeAmounts = await network.callStatic.tradePoolCollectionT(
                                poolCollection.address,
                                sourceToken.address,
                                networkToken.address,
                                amount,
                                MIN_RETURN_AMOUNT
                            );

                            tradeAmounts = await network.callStatic.tradePoolCollectionT(
                                poolCollection.address,
                                networkToken.address,
                                targetToken.address,
                                sourceTradeAmounts.amount,
                                MIN_RETURN_AMOUNT
                            );
                        }

                        const targetAmount = await tradeTargetAmount(amount);
                        expect(targetAmount).to.equal(tradeAmounts.amount);

                        const res = await trade(amount, { minReturnAmount, deadline });

                        const transactionCost = await getTransactionCost(res);

                        const networkTokenPoolStakedBalance = await networkTokenPool.stakedBalance();

                        if (isSourceNetworkToken) {
                            const poolLiquidity = await poolCollection.poolLiquidity(targetToken.address);

                            await expect(res)
                                .to.emit(network, 'TokensTraded')
                                .withArgs(
                                    contextId,
                                    targetToken.address,
                                    networkToken.address,
                                    targetToken.address,
                                    amount,
                                    tradeAmounts.amount,
                                    traderAddress
                                );

                            await expect(res)
                                .to.emit(network, 'FeesCollected')
                                .withArgs(
                                    contextId,
                                    targetToken.address,
                                    FEE_TYPES.trading,
                                    tradeAmounts.feeAmount,
                                    poolLiquidity.stakedBalance
                                );

                            await expect(res)
                                .to.emit(network, 'TradingLiquidityUpdated')
                                .withArgs(
                                    contextId,
                                    targetToken.address,
                                    targetToken.address,
                                    poolLiquidity.baseTokenTradingLiquidity
                                );

                            await expect(res)
                                .to.emit(network, 'TradingLiquidityUpdated')
                                .withArgs(
                                    contextId,
                                    targetToken.address,
                                    networkToken.address,
                                    poolLiquidity.networkTokenTradingLiquidity
                                );
                        } else if (isTargetNetworkToken) {
                            const poolLiquidity = await poolCollection.poolLiquidity(sourceToken.address);

                            await expect(res)
                                .to.emit(network, 'TokensTraded')
                                .withArgs(
                                    contextId,
                                    sourceToken.address,
                                    sourceToken.address,
                                    networkToken.address,
                                    amount,
                                    tradeAmounts.amount,
                                    traderAddress
                                );

                            await expect(res)
                                .to.emit(network, 'FeesCollected')
                                .withArgs(
                                    contextId,
                                    targetToken.address,
                                    FEE_TYPES.trading,
                                    tradeAmounts.feeAmount,
                                    networkTokenPoolStakedBalance
                                );

                            await expect(res)
                                .to.emit(network, 'TradingLiquidityUpdated')
                                .withArgs(
                                    contextId,
                                    sourceToken.address,
                                    sourceToken.address,
                                    poolLiquidity.baseTokenTradingLiquidity
                                );

                            await expect(res)
                                .to.emit(network, 'TradingLiquidityUpdated')
                                .withArgs(
                                    contextId,
                                    sourceToken.address,
                                    networkToken.address,
                                    poolLiquidity.networkTokenTradingLiquidity
                                );

                            expect(networkTokenPoolStakedBalance).to.equal(
                                prevNetworkTokenPoolStakedBalance.add(tradeAmounts.feeAmount)
                            );
                        } else {
                            const sourcePoolLiquidity = await poolCollection.poolLiquidity(sourceToken.address);
                            const targetPoolLiquidity = await poolCollection.poolLiquidity(targetToken.address);

                            await expect(res)
                                .to.emit(network, 'TokensTraded')
                                .withArgs(
                                    contextId,
                                    sourceToken.address,
                                    sourceToken.address,
                                    networkToken.address,
                                    amount,
                                    sourceTradeAmounts.amount,
                                    traderAddress
                                );

                            await expect(res)
                                .to.emit(network, 'FeesCollected')
                                .withArgs(
                                    contextId,
                                    networkToken.address,
                                    FEE_TYPES.trading,
                                    sourceTradeAmounts.feeAmount,
                                    networkTokenPoolStakedBalance
                                );

                            await expect(res)
                                .to.emit(network, 'TradingLiquidityUpdated')
                                .withArgs(
                                    contextId,
                                    sourceToken.address,
                                    sourceToken.address,
                                    sourcePoolLiquidity.baseTokenTradingLiquidity
                                );

                            await expect(res)
                                .to.emit(network, 'TradingLiquidityUpdated')
                                .withArgs(
                                    contextId,
                                    sourceToken.address,
                                    networkToken.address,
                                    sourcePoolLiquidity.networkTokenTradingLiquidity
                                );

                            expect(networkTokenPoolStakedBalance).to.equal(
                                prevNetworkTokenPoolStakedBalance.add(sourceTradeAmounts.feeAmount)
                            );

                            await expect(res)
                                .to.emit(network, 'TokensTraded')
                                .withArgs(
                                    contextId,
                                    targetToken.address,
                                    networkToken.address,
                                    targetToken.address,
                                    sourceTradeAmounts.amount,
                                    tradeAmounts.amount,
                                    traderAddress
                                );

                            await expect(res)
                                .to.emit(network, 'FeesCollected')
                                .withArgs(
                                    contextId,
                                    targetToken.address,
                                    FEE_TYPES.trading,
                                    tradeAmounts.feeAmount,
                                    targetPoolLiquidity.stakedBalance
                                );

                            await expect(res)
                                .to.emit(network, 'TradingLiquidityUpdated')
                                .withArgs(
                                    contextId,
                                    targetToken.address,
                                    targetToken.address,
                                    targetPoolLiquidity.baseTokenTradingLiquidity
                                );

                            await expect(res)
                                .to.emit(network, 'TradingLiquidityUpdated')
                                .withArgs(
                                    contextId,
                                    targetToken.address,
                                    networkToken.address,
                                    targetPoolLiquidity.networkTokenTradingLiquidity
                                );
                        }

                        expect(await getBalance(sourceToken, traderAddress)).to.equal(
                            prevTraderSourceTokenAmount.sub(
                                amount.add(isSourceETH ? transactionCost : BigNumber.from(0))
                            )
                        );
                        expect(await getBalance(sourceToken, vault.address)).to.equal(
                            prevVaultSourceTokenAmount.add(amount)
                        );

                        expect(await getBalance(targetToken, beneficiaryAddress)).to.equal(
                            prevBeneficiaryTargetTokenAmount.add(
                                targetAmount.sub(
                                    traderAddress === beneficiaryAddress && isTargetETH
                                        ? transactionCost
                                        : BigNumber.from(0)
                                )
                            )
                        );
                        expect(await getBalance(targetToken, vault.address)).to.equal(
                            prevVaultTargetTokenAmount.sub(targetAmount)
                        );

                        // if neither the source or the target tokens are the network token - ensure that no network
                        // token amount has left the system
                        if (!isSourceNetworkToken && !isTargetNetworkToken) {
                            expect(await getBalance(networkToken, traderAddress)).to.equal(
                                prevTraderNetworkTokenAmount
                            );
                            expect(await getBalance(networkToken, beneficiaryAddress)).to.equal(
                                prevBeneficiaryNetworkTokenAmount
                            );
                            expect(await getBalance(networkToken, vault.address)).to.equal(prevVaultNetworkTokenAmount);
                        }
                    };

                    const testTrade = () => {
                        context('regular trade', () => {
                            let trader: SignerWithAddress;
                            let beneficiary: string;

                            const testAmount = BigNumber.from(1000);

                            before(async () => {
                                if (toSelf) {
                                    [, trader] = await ethers.getSigners();

                                    beneficiary = ZERO_ADDRESS;
                                } else {
                                    let trader2: SignerWithAddress;
                                    [, trader, trader2] = await ethers.getSigners();

                                    beneficiary = trader2.address;
                                }
                            });

                            beforeEach(async () => {
                                if (!isSourceETH) {
                                    const reserveToken = await Contracts.TestERC20Token.attach(sourceToken.address);

                                    await reserveToken.transfer(await trader.getAddress(), testAmount);
                                    await reserveToken.connect(trader).approve(network.address, testAmount);
                                }
                            });

                            interface TradeOverrides {
                                value?: BigNumber;
                                minReturnAmount?: BigNumber;
                                deadline?: BigNumber;
                                sourceTokenAddress?: string;
                                targetTokenAddress?: string;
                            }

                            const trade = async (amount: BigNumber, overrides: TradeOverrides = {}) => {
                                let {
                                    value,
                                    minReturnAmount = MIN_RETURN_AMOUNT,
                                    deadline = MAX_UINT256,
                                    sourceTokenAddress = sourceToken.address,
                                    targetTokenAddress = targetToken.address
                                } = overrides;

                                if (!value) {
                                    value = BigNumber.from(0);
                                    if (isSourceETH) {
                                        value = amount;
                                    }
                                }

                                return network
                                    .connect(trader)
                                    .trade(
                                        sourceTokenAddress,
                                        targetTokenAddress,
                                        amount,
                                        minReturnAmount,
                                        beneficiary,
                                        deadline,
                                        { value }
                                    );
                            };

                            it('should revert when attempting to trade or query using an invalid source pool', async () => {
                                await expect(
                                    trade(testAmount, { sourceTokenAddress: ZERO_ADDRESS })
                                ).to.be.revertedWith('ERR_INVALID_ADDRESS');
                                await expect(
                                    tradeTargetAmount(testAmount, { sourceTokenAddress: ZERO_ADDRESS })
                                ).to.be.revertedWith('ERR_INVALID_ADDRESS');
                                await expect(
                                    tradeSourceAmount(testAmount, { sourceTokenAddress: ZERO_ADDRESS })
                                ).to.be.revertedWith('ERR_INVALID_ADDRESS');
                            });

                            it('should revert when attempting to trade or query using an invalid target pool', async () => {
                                await expect(
                                    trade(testAmount, { targetTokenAddress: ZERO_ADDRESS })
                                ).to.be.revertedWith('ERR_INVALID_ADDRESS');
                                await expect(
                                    tradeTargetAmount(testAmount, { targetTokenAddress: ZERO_ADDRESS })
                                ).to.be.revertedWith('ERR_INVALID_ADDRESS');
                                await expect(
                                    tradeSourceAmount(testAmount, { targetTokenAddress: ZERO_ADDRESS })
                                ).to.be.revertedWith('ERR_INVALID_ADDRESS');
                            });

                            it('should revert when attempting to trade or query using an invalid amount', async () => {
                                const amount = BigNumber.from(0);

                                await expect(trade(amount)).to.be.revertedWith('ERR_ZERO_VALUE');
                                await expect(tradeTargetAmount(amount)).to.be.revertedWith('ERR_ZERO_VALUE');
                                await expect(tradeSourceAmount(amount)).to.be.revertedWith('ERR_ZERO_VALUE');
                            });

                            it('should revert when attempting to trade using an invalid minimum return amount', async () => {
                                const minReturnAmount = BigNumber.from(0);

                                await expect(trade(testAmount, { minReturnAmount })).to.be.revertedWith(
                                    'ERR_ZERO_VALUE'
                                );
                            });

                            it('should revert when attempting to trade using an expired deadline', async () => {
                                const deadline = (await latest()).sub(BigNumber.from(1));

                                await expect(trade(testAmount, { deadline })).to.be.revertedWith(
                                    'ERR_EXPIRED_DEADLINE'
                                );
                            });

                            it('should revert when attempting to trade or query using unsupported tokens', async () => {
                                const reserveToken2 = await Contracts.TestERC20Token.deploy(
                                    'TKN2',
                                    'TKN2',
                                    BigNumber.from(1_000_000)
                                );
                                await reserveToken2.transfer(await trader.getAddress(), testAmount);
                                await reserveToken2.connect(trader).approve(network.address, testAmount);

                                // unknown source token
                                await expect(
                                    trade(testAmount, { sourceTokenAddress: reserveToken2.address })
                                ).to.be.revertedWith('ERR_UNSUPPORTED_TOKEN');
                                await expect(
                                    tradeTargetAmount(testAmount, { sourceTokenAddress: reserveToken2.address })
                                ).to.be.revertedWith('ERR_UNSUPPORTED_TOKEN');
                                await expect(
                                    tradeSourceAmount(testAmount, { sourceTokenAddress: reserveToken2.address })
                                ).to.be.revertedWith('ERR_UNSUPPORTED_TOKEN');

                                // unknown target token
                                await expect(
                                    trade(testAmount, { targetTokenAddress: reserveToken2.address })
                                ).to.be.revertedWith('ERR_UNSUPPORTED_TOKEN');
                                await expect(
                                    tradeTargetAmount(testAmount, { targetTokenAddress: reserveToken2.address })
                                ).to.be.revertedWith('ERR_UNSUPPORTED_TOKEN');
                                await expect(
                                    tradeSourceAmount(testAmount, { targetTokenAddress: reserveToken2.address })
                                ).to.be.revertedWith('ERR_UNSUPPORTED_TOKEN');
                            });

                            it('should revert when attempting to trade or query using same source and target tokens', async () => {
                                await expect(
                                    trade(testAmount, { targetTokenAddress: sourceToken.address })
                                ).to.be.revertedWith('ERR_INVALID_TOKENS');
                                await expect(
                                    tradeTargetAmount(testAmount, { targetTokenAddress: sourceToken.address })
                                ).to.be.revertedWith('ERR_INVALID_TOKENS');
                                await expect(
                                    tradeSourceAmount(testAmount, { targetTokenAddress: sourceToken.address })
                                ).to.be.revertedWith('ERR_INVALID_TOKENS');
                            });

                            const testTradeAmount = async (amount: BigNumber) => {
                                const test = async () => verifyTrade(trader, beneficiary, amount, trade);

                                context(`${amount} tokens`, () => {
                                    if (!isSourceETH) {
                                        beforeEach(async () => {
                                            const reserveToken = await Contracts.TestERC20Token.attach(
                                                sourceToken.address
                                            );
                                            await reserveToken.transfer(trader.address, amount);
                                        });

                                        it('should revert when attempting to trade without approving the network', async () => {
                                            await expect(trade(amount)).to.be.revertedWith(
                                                'ERC20: transfer amount exceeds allowance'
                                            );
                                        });
                                    }

                                    context('with approval', () => {
                                        if (isSourceETH) {
                                            // eslint-disable-next-line max-len
                                            it('should revert when attempting to trade a different amount than what was actually sent', async () => {
                                                await expect(
                                                    trade(amount, {
                                                        value: amount.add(BigNumber.from(1))
                                                    })
                                                ).to.be.revertedWith('ERR_ETH_AMOUNT_MISMATCH');

                                                await expect(
                                                    trade(amount, {
                                                        value: amount.sub(BigNumber.from(1))
                                                    })
                                                ).to.be.revertedWith('ERR_ETH_AMOUNT_MISMATCH');

                                                await expect(
                                                    trade(amount, { value: BigNumber.from(0) })
                                                ).to.be.revertedWith('ERR_INVALID_POOL');
                                            });
                                        } else {
                                            beforeEach(async () => {
                                                const reserveToken = await Contracts.TestERC20Token.attach(
                                                    sourceToken.address
                                                );
                                                await reserveToken.connect(trader).approve(network.address, amount);
                                            });

                                            it('should revert when attempting to trade ETH into a non ETH pool', async () => {
                                                await expect(
                                                    trade(amount, { value: BigNumber.from(1) })
                                                ).to.be.revertedWith('ERR_INVALID_POOL');
                                            });

                                            it('should complete a trade', async () => {
                                                await test();
                                            });
                                        }
                                    });
                                });
                            };

                            for (const amount of [
                                BigNumber.from(10_000),
                                toWei(BigNumber.from(100_000)),
                                toWei(BigNumber.from(500_000))
                            ]) {
                                testTradeAmount(amount);
                            }
                        });
                    };

                    const testTradePermitted = () => {
                        context('permitted trade', () => {
                            let trader: Wallet;
                            let beneficiary: string;

                            const testAmount = BigNumber.from(1000);

                            beforeEach(async () => {
                                trader = await createWallet();

                                if (toSelf) {
                                    beneficiary = ZERO_ADDRESS;
                                } else {
                                    const [, trader2] = await ethers.getSigners();

                                    beneficiary = trader2.address;
                                }

                                if (!isSourceETH) {
                                    const reserveToken = await Contracts.TestERC20Token.attach(sourceToken.address);

                                    await reserveToken.transfer(await trader.getAddress(), testAmount);
                                    await reserveToken.connect(trader).approve(network.address, testAmount);
                                }
                            });

                            interface TradeOverrides {
                                minReturnAmount?: BigNumber;
                                deadline?: BigNumber;
                                sourceTokenAddress?: string;
                                targetTokenAddress?: string;
                            }

                            const trade = async (amount: BigNumber, overrides: TradeOverrides = {}) => {
                                const {
                                    minReturnAmount = MIN_RETURN_AMOUNT,
                                    deadline = MAX_UINT256,
                                    sourceTokenAddress = sourceToken.address,
                                    targetTokenAddress = targetToken.address
                                } = overrides;

                                const { v, r, s } = await networkPermitSignature(
                                    trader,
                                    sourceTokenAddress,
                                    network,
                                    amount,
                                    deadline
                                );

                                return network
                                    .connect(trader)
                                    .tradePermitted(
                                        sourceTokenAddress,
                                        targetTokenAddress,
                                        amount,
                                        minReturnAmount,
                                        beneficiary,
                                        deadline,
                                        v,
                                        r,
                                        s
                                    );
                            };

                            it('should revert when attempting to trade or query using an invalid source pool', async () => {
                                await expect(
                                    trade(testAmount, { sourceTokenAddress: ZERO_ADDRESS })
                                ).to.be.revertedWith('ERR_INVALID_ADDRESS');
                                await expect(
                                    tradeTargetAmount(testAmount, { sourceTokenAddress: ZERO_ADDRESS })
                                ).to.be.revertedWith('ERR_INVALID_ADDRESS');
                                await expect(
                                    tradeSourceAmount(testAmount, { sourceTokenAddress: ZERO_ADDRESS })
                                ).to.be.revertedWith('ERR_INVALID_ADDRESS');
                            });

                            it('should revert when attempting to trade or query using an invalid target pool', async () => {
                                await expect(
                                    trade(testAmount, { targetTokenAddress: ZERO_ADDRESS })
                                ).to.be.revertedWith('ERR_INVALID_ADDRESS');
                                await expect(
                                    tradeTargetAmount(testAmount, { targetTokenAddress: ZERO_ADDRESS })
                                ).to.be.revertedWith('ERR_INVALID_ADDRESS');
                                await expect(
                                    tradeSourceAmount(testAmount, { targetTokenAddress: ZERO_ADDRESS })
                                ).to.be.revertedWith('ERR_INVALID_ADDRESS');
                            });

                            it('should revert when attempting to trade or query using an invalid amount', async () => {
                                const amount = BigNumber.from(0);

                                await expect(trade(amount)).to.be.revertedWith('ERR_ZERO_VALUE');
                                await expect(tradeTargetAmount(amount)).to.be.revertedWith('ERR_ZERO_VALUE');
                                await expect(tradeSourceAmount(amount)).to.be.revertedWith('ERR_ZERO_VALUE');
                            });

                            it('should revert when attempting to trade using an invalid minimum return amount', async () => {
                                const minReturnAmount = BigNumber.from(0);

                                await expect(trade(testAmount, { minReturnAmount })).to.be.revertedWith(
                                    'ERR_ZERO_VALUE'
                                );
                            });

                            it('should revert when attempting to trade using an expired deadline', async () => {
                                const deadline = (await latest()).sub(BigNumber.from(1));

                                await expect(trade(testAmount, { deadline })).to.be.revertedWith(
                                    'ERC20Permit: expired deadline'
                                );
                            });

                            it('should revert when attempting to trade or query using unsupported tokens', async () => {
                                const reserveToken2 = await Contracts.TestERC20Token.deploy(
                                    'TKN2',
                                    'TKN2',
                                    BigNumber.from(1_000_000)
                                );
                                await reserveToken2.transfer(await trader.getAddress(), testAmount);
                                await reserveToken2.connect(trader).approve(network.address, testAmount);

                                // unknown source token
                                await expect(
                                    trade(testAmount, { sourceTokenAddress: reserveToken2.address })
                                ).to.be.revertedWith('ERR_UNSUPPORTED_TOKEN');
                                await expect(
                                    tradeTargetAmount(testAmount, { sourceTokenAddress: reserveToken2.address })
                                ).to.be.revertedWith('ERR_UNSUPPORTED_TOKEN');
                                await expect(
                                    tradeSourceAmount(testAmount, { sourceTokenAddress: reserveToken2.address })
                                ).to.be.revertedWith('ERR_UNSUPPORTED_TOKEN');

                                // unknown target token
                                await expect(
                                    trade(testAmount, { targetTokenAddress: reserveToken2.address })
                                ).to.be.revertedWith('ERR_UNSUPPORTED_TOKEN');
                                await expect(
                                    tradeTargetAmount(testAmount, { targetTokenAddress: reserveToken2.address })
                                ).to.be.revertedWith('ERR_UNSUPPORTED_TOKEN');
                                await expect(
                                    tradeSourceAmount(testAmount, { targetTokenAddress: reserveToken2.address })
                                ).to.be.revertedWith('ERR_UNSUPPORTED_TOKEN');
                            });

                            it('should revert when attempting to trade or query using same source and target tokens', async () => {
                                await expect(
                                    trade(testAmount, { targetTokenAddress: sourceToken.address })
                                ).to.be.revertedWith('ERR_INVALID_TOKENS');
                                await expect(
                                    tradeTargetAmount(testAmount, { targetTokenAddress: sourceToken.address })
                                ).to.be.revertedWith('ERR_INVALID_TOKENS');
                                await expect(
                                    tradeSourceAmount(testAmount, { targetTokenAddress: sourceToken.address })
                                ).to.be.revertedWith('ERR_INVALID_TOKENS');
                            });

                            const testTradeAmount = async (amount: BigNumber) => {
                                const test = async () => verifyTrade(trader, beneficiary, amount, trade);

                                context(`${amount} tokens`, () => {
                                    if (isSourceNetworkToken || isSourceETH) {
                                        it('should revert when attempting to trade', async () => {
                                            await expect(trade(amount)).to.be.revertedWith('ERR_PERMIT_UNSUPPORTED');
                                        });

                                        return;
                                    }

                                    beforeEach(async () => {
                                        const reserveToken = await Contracts.TestERC20Token.attach(sourceToken.address);
                                        await reserveToken.transfer(trader.address, amount);
                                    });

                                    it('should complete a trade', async () => {
                                        await test();
                                    });
                                });
                            };

                            for (const amount of [
                                BigNumber.from(10_000),
                                toWei(BigNumber.from(100_000)),
                                toWei(BigNumber.from(500_000))
                            ]) {
                                testTradeAmount(amount);
                            }
                        });
                    };

                    testTrade();
                    testTradePermitted();
                }
            );
        };

        describe('regular tests', () => {
            for (const [sourceSymbol, targetSymbol] of [
                ['TKN', 'BNT'],
                ['TKN', 'ETH'],
                ['TKN1', 'TKN2'],
                ['BNT', 'ETH'],
                ['BNT', 'TKN'],
                ['ETH', 'BNT'],
                ['ETH', 'TKN']
            ]) {
                for (const sourceBalance of [1_000_000, 5_000_000]) {
                    for (const targetBalance of [1_000_000, 5_000_000]) {
                        for (const sourceTradingFeePPM of [0, 10_000]) {
                            for (const targetTradingFeePPM of [0, 100_000]) {
                                for (const toSelf of [true, false]) {
                                    testTrades(
                                        {
                                            symbol: sourceSymbol,
                                            balance: toWei(BigNumber.from(sourceBalance)),
                                            tradingFeePPM: sourceTradingFeePPM
                                        },
                                        {
                                            symbol: targetSymbol,
                                            balance: toWei(BigNumber.from(targetBalance)),
                                            tradingFeePPM: targetTradingFeePPM
                                        },
                                        toSelf
                                    );
                                }
                            }
                        }
                    }
                }
            }
        });

        describe('@stress tests', () => {
            for (const [sourceSymbol, targetSymbol] of [
                ['TKN', 'BNT'],
                ['TKN', 'ETH'],
                ['TKN1', 'TKN2'],
                ['BNT', 'ETH'],
                ['BNT', 'TKN'],
                ['ETH', 'BNT'],
                ['ETH', 'TKN']
            ]) {
                for (const sourceBalance of [1_000_000, 5_000_000, 50_000_000]) {
                    for (const targetBalance of [1_000_000, 5_000_000, 50_000_000]) {
                        for (const sourceTradingFeePPM of [0, 10_000, 500_000]) {
                            for (const targetTradingFeePPM of [0, 10_000, 500_000]) {
                                for (const toSelf of [true, false]) {
                                    testTrades(
                                        {
                                            symbol: sourceSymbol,
                                            balance: toWei(BigNumber.from(sourceBalance)),
                                            tradingFeePPM: sourceTradingFeePPM
                                        },
                                        {
                                            symbol: targetSymbol,
                                            balance: toWei(BigNumber.from(targetBalance)),
                                            tradingFeePPM: targetTradingFeePPM
                                        },
                                        toSelf
                                    );
                                }
                            }
                        }
                    }
                }
            }
        });
    });
});<|MERGE_RESOLUTION|>--- conflicted
+++ resolved
@@ -1,10 +1,11 @@
-<<<<<<< HEAD
-import Contracts, { AsyncReturnType } from '../../components/Contracts';
-
-=======
+import { SignerWithAddress } from '@nomiclabs/hardhat-ethers/signers';
+import { expect } from 'chai';
+import { BigNumber, ContractTransaction, Signer, utils, Wallet } from 'ethers';
+import { ethers } from 'hardhat';
+import { camelCase } from 'lodash';
+import { AsyncReturnType } from '../../components/ContractBuilder';
 import Contracts from '../../components/Contracts';
-import { NetworkToken, GovToken } from '../../components/LegacyContracts';
->>>>>>> 4c326fca
+import { GovToken, NetworkToken } from '../../components/LegacyContracts';
 import {
     BancorVault,
     NetworkSettings,
@@ -17,25 +18,18 @@
     TokenHolder
 } from '../../typechain';
 import { expectRole, roles } from '../helpers/AccessControl';
-import { MAX_UINT256, PPM_RESOLUTION, ZERO_ADDRESS, NATIVE_TOKEN_ADDRESS, FEE_TYPES } from '../helpers/Constants';
+import { FEE_TYPES, MAX_UINT256, NATIVE_TOKEN_ADDRESS, PPM_RESOLUTION, ZERO_ADDRESS } from '../helpers/Constants';
 import { createPool, createPoolCollection, createSystem, createTokenHolder } from '../helpers/Factory';
 import { permitSignature } from '../helpers/Permit';
 import { shouldHaveGap } from '../helpers/Proxy';
 import { latest } from '../helpers/Time';
 import { toWei } from '../helpers/Types';
 import {
-    createTokenBySymbol,
-    getBalance,
+    createTokenBySymbol, createWallet,
+    errorMessageTokenExceedsAllowance, getBalance,
     getTransactionCost,
-    TokenWithAddress,
-    createWallet,
-    errorMessageTokenExceedsAllowance
+    TokenWithAddress
 } from '../helpers/Utils';
-import { SignerWithAddress } from '@nomiclabs/hardhat-ethers/signers';
-import { expect } from 'chai';
-import { BigNumber, Wallet, Signer, utils, ContractTransaction } from 'ethers';
-import { ethers } from 'hardhat';
-import { camelCase } from 'lodash';
 
 const { Upgradeable: UpgradeableRoles } = roles;
 const { solidityKeccak256, formatBytes32String } = utils;
