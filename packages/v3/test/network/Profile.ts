import Contracts from '../../components/Contracts';
import { Profiler } from '../../components/Profiler';
import {
    BancorVault,
    IERC20,
    NetworkSettings,
    PoolToken,
    TestBancorNetwork,
    TestFlashLoanRecipient,
    TestNetworkTokenPool,
    TestPendingWithdrawals,
<<<<<<< HEAD
    TestPoolCollection,
    TokenHolder
} from '../../typechain-types';
=======
    TestPoolCollection
} from '../../typechain';
>>>>>>> c9a4a2d5
import { MAX_UINT256, NATIVE_TOKEN_ADDRESS, PPM_RESOLUTION, ZERO_ADDRESS } from '../helpers/Constants';
import { BNT, ETH, TKN } from '../helpers/Constants';
import { createPool, createSystem, depositToPool, setupSimplePool, PoolSpec } from '../helpers/Factory';
import { permitSignature } from '../helpers/Permit';
import { latest } from '../helpers/Time';
import { toDecimal, toWei } from '../helpers/Types';
import { createTokenBySymbol, createWallet, transfer, TokenWithAddress } from '../helpers/Utils';
import { SignerWithAddress } from '@nomiclabs/hardhat-ethers/signers';
import { BigNumber, ContractTransaction, Signer, utils, Wallet } from 'ethers';
import { ethers, waffle } from 'hardhat';
import { camelCase } from 'lodash';

const { formatBytes32String } = utils;

describe('@profile Profile', () => {
    const profiler = new Profiler();
    let deployer: SignerWithAddress;

    const INITIAL_RATE = { n: BigNumber.from(1), d: BigNumber.from(2) };

    before(async () => {
        [deployer] = await ethers.getSigners();
    });

    after(async () => {
        profiler.printSummary();
    });

    const networkPermitSignature = async (
        sender: Wallet,
        tokenAddress: string,
        network: TestBancorNetwork,
        amount: BigNumber,
        deadline: BigNumber
    ) => {
        if (
            tokenAddress === NATIVE_TOKEN_ADDRESS ||
            tokenAddress === ZERO_ADDRESS ||
            tokenAddress === (await network.networkToken())
        ) {
            return {
                v: BigNumber.from(0),
                r: formatBytes32String(''),
                s: formatBytes32String('')
            };
        }

        const reserveToken = await Contracts.TestERC20Token.attach(tokenAddress);
        const senderAddress = await sender.getAddress();

        const nonce = await reserveToken.nonces(senderAddress);

        return permitSignature(
            sender,
            await reserveToken.name(),
            reserveToken.address,
            network.address,
            amount,
            nonce,
            deadline
        );
    };

    const specToString = (spec: PoolSpec) => {
        if (spec.tradingFeePPM !== undefined) {
            return `${spec.symbol} (balance=${spec.balance}, fee=${feeToString(spec.tradingFeePPM)})`;
        }

        return `${spec.symbol} (balance=${spec.balance})`;
    };

    const initWithdraw = async (
        provider: SignerWithAddress,
        pendingWithdrawals: TestPendingWithdrawals,
        poolToken: PoolToken,
        amount: BigNumber
    ) => {
        await poolToken.connect(provider).approve(pendingWithdrawals.address, amount);
        await pendingWithdrawals.connect(provider).initWithdrawal(poolToken.address, amount);

        const withdrawalRequestIds = await pendingWithdrawals.withdrawalRequestIds(provider.address);
        const id = withdrawalRequestIds[withdrawalRequestIds.length - 1];
        const withdrawalRequest = await pendingWithdrawals.withdrawalRequest(id);
        const creationTime = withdrawalRequest.createdAt;

        return { id, creationTime };
    };

    const feeToString = (feePPM: number) => `${toDecimal(feePPM).mul(100).div(toDecimal(PPM_RESOLUTION))}%`;

    describe('deposit', () => {
        let network: TestBancorNetwork;
        let networkSettings: NetworkSettings;
        let networkToken: IERC20;
        let poolCollection: TestPoolCollection;
        let pendingWithdrawals: TestPendingWithdrawals;

        const MAX_DEVIATION = BigNumber.from(10_000); // %1
        const MINTING_LIMIT = toWei(BigNumber.from(10_000_000));
        const WITHDRAWAL_FEE = BigNumber.from(50_000); // 5%
        const MIN_LIQUIDITY_FOR_TRADING = toWei(BigNumber.from(100_000));
        const DEPOSIT_LIMIT = toWei(BigNumber.from(100_000_000));

        const setup = async () => {
            ({ network, networkSettings, networkToken, poolCollection, pendingWithdrawals } = await createSystem());

            await networkSettings.setAverageRateMaxDeviationPPM(MAX_DEVIATION);
            await networkSettings.setWithdrawalFeePPM(WITHDRAWAL_FEE);
            await networkSettings.setMinLiquidityForTrading(MIN_LIQUIDITY_FOR_TRADING);
        };

        beforeEach(async () => {
            await waffle.loadFixture(setup);
        });

        const testDeposits = (symbol: string) => {
            const isNetworkToken = symbol === BNT;
            const isETH = symbol === ETH;

            let token: TokenWithAddress;

            beforeEach(async () => {
                if (isNetworkToken) {
                    token = networkToken;
                } else {
                    token = await createTokenBySymbol(symbol);
                }

                if (!isNetworkToken) {
                    await createPool(token, network, networkSettings, poolCollection);

                    await networkSettings.setPoolMintingLimit(token.address, MINTING_LIMIT);

                    await poolCollection.setDepositLimit(token.address, DEPOSIT_LIMIT);
                    await poolCollection.setInitialRate(token.address, INITIAL_RATE);
                }

                await setTime((await latest()).toNumber());
            });

            const setTime = async (time: number) => {
                await network.setTime(time);
                await pendingWithdrawals.setTime(time);
            };

            const testDeposit = () => {
                context('regular deposit', () => {
                    enum Method {
                        Deposit,
                        DepositFor
                    }

                    let provider: SignerWithAddress;

                    before(async () => {
                        [, provider] = await ethers.getSigners();
                    });

                    for (const method of [Method.Deposit, Method.DepositFor]) {
                        context(`using ${camelCase(Method[method])} method`, () => {
                            let sender: SignerWithAddress;

                            before(async () => {
                                switch (method) {
                                    case Method.Deposit:
                                        sender = provider;

                                        break;

                                    case Method.DepositFor:
                                        sender = deployer;

                                        break;
                                }
                            });

                            interface Overrides {
                                value?: BigNumber;
                                poolAddress?: string;
                            }

                            const deposit = async (amount: BigNumber, overrides: Overrides = {}) => {
                                let { value, poolAddress = token.address } = overrides;

                                if (!value) {
                                    value = BigNumber.from(0);
                                    if (isETH) {
                                        value = amount;
                                    }
                                }

                                switch (method) {
                                    case Method.Deposit:
                                        return network.connect(sender).deposit(poolAddress, amount, { value });

                                    case Method.DepositFor:
                                        return network
                                            .connect(sender)
                                            .depositFor(provider.address, poolAddress, amount, { value });
                                }
                            };

                            const testDepositAmount = async (amount: BigNumber) => {
                                const test = async () => await profiler.profile(`deposit ${symbol}`, deposit(amount));

                                context(`${amount} tokens`, () => {
                                    if (!isETH) {
                                        beforeEach(async () => {
                                            const reserveToken = await Contracts.TestERC20Token.attach(token.address);
                                            await reserveToken.transfer(sender.address, amount);
                                        });
                                    }

                                    context('with an approval', () => {
                                        if (!isETH) {
                                            beforeEach(async () => {
                                                const reserveToken = await Contracts.TestERC20Token.attach(
                                                    token.address
                                                );
                                                await reserveToken.connect(sender).approve(network.address, amount);
                                            });
                                        }

                                        if (isNetworkToken) {
                                            context('with requested liquidity', () => {
                                                beforeEach(async () => {
                                                    const contextId = formatBytes32String('CTX');

                                                    const reserveToken = await createTokenBySymbol(TKN);

                                                    await createPool(
                                                        reserveToken,
                                                        network,
                                                        networkSettings,
                                                        poolCollection
                                                    );
                                                    await networkSettings.setPoolMintingLimit(
                                                        reserveToken.address,
                                                        MINTING_LIMIT
                                                    );

                                                    await network.requestLiquidityT(
                                                        contextId,
                                                        reserveToken.address,
                                                        amount
                                                    );
                                                });

                                                it('should complete a deposit', async () => {
                                                    await test();
                                                });
                                            });
                                        } else {
                                            context('when there is no unallocated network token liquidity', () => {
                                                beforeEach(async () => {
                                                    await networkSettings.setPoolMintingLimit(
                                                        token.address,
                                                        BigNumber.from(0)
                                                    );
                                                });

                                                context('with a whitelisted token', async () => {
                                                    it('should complete a deposit', async () => {
                                                        await test();
                                                    });
                                                });
                                            });

                                            context('when there is enough unallocated network token liquidity', () => {
                                                beforeEach(async () => {
                                                    await networkSettings.setPoolMintingLimit(
                                                        token.address,
                                                        MAX_UINT256
                                                    );
                                                });

                                                context('when spot rate is stable', () => {
                                                    it('should complete a deposit', async () => {
                                                        await test();
                                                    });
                                                });
                                            });
                                        }
                                    });
                                });
                            };

                            for (const amount of [
                                BigNumber.from(10),
                                BigNumber.from(10_000),
                                toWei(BigNumber.from(1_000_000))
                            ]) {
                                testDepositAmount(amount);
                            }
                        });
                    }
                });
            };

            const testDepositPermitted = () => {
                context('permitted deposit', () => {
                    enum Method {
                        DepositPermitted,
                        DepositForPermitted
                    }

                    const DEADLINE = MAX_UINT256;

                    let provider: Wallet;
                    let providerAddress: string;

                    beforeEach(async () => {
                        provider = await createWallet();
                        providerAddress = await provider.getAddress();
                    });

                    for (const method of [Method.DepositPermitted, Method.DepositForPermitted]) {
                        context(`using ${camelCase(Method[method])} method`, () => {
                            let sender: Wallet;
                            let senderAddress: string;

                            beforeEach(async () => {
                                switch (method) {
                                    case Method.DepositPermitted:
                                        sender = provider;

                                        break;

                                    case Method.DepositForPermitted:
                                        sender = await createWallet();

                                        break;
                                }

                                senderAddress = await sender.getAddress();
                            });

                            interface Overrides {
                                poolAddress?: string;
                            }

                            const deposit = async (amount: BigNumber, overrides: Overrides = {}) => {
                                const { poolAddress = token.address } = overrides;

                                const { v, r, s } = await networkPermitSignature(
                                    sender,
                                    poolAddress,
                                    network,
                                    amount,
                                    DEADLINE
                                );

                                switch (method) {
                                    case Method.DepositPermitted:
                                        return network
                                            .connect(sender)
                                            .depositPermitted(poolAddress, amount, DEADLINE, v, r, s);

                                    case Method.DepositForPermitted:
                                        return network
                                            .connect(sender)
                                            .depositForPermitted(
                                                providerAddress,
                                                poolAddress,
                                                amount,
                                                DEADLINE,
                                                v,
                                                r,
                                                s
                                            );
                                }
                            };

                            const testDepositAmount = async (amount: BigNumber) => {
                                const test = async () => profiler.profile(`deposit ${symbol}`, deposit(amount));

                                context(`${amount} tokens`, () => {
                                    if (isNetworkToken || isETH) {
                                        return;
                                    }

                                    beforeEach(async () => {
                                        const reserveToken = await Contracts.TestERC20Token.attach(token.address);
                                        await reserveToken.transfer(senderAddress, amount);
                                    });

                                    context('when there is no unallocated network token liquidity', () => {
                                        beforeEach(async () => {
                                            await networkSettings.setPoolMintingLimit(token.address, BigNumber.from(0));
                                        });

                                        context('with a whitelisted token', async () => {
                                            it('should complete a deposit', async () => {
                                                await test();
                                            });
                                        });
                                    });

                                    context('when there is enough unallocated network token liquidity', () => {
                                        beforeEach(async () => {
                                            await networkSettings.setPoolMintingLimit(token.address, MAX_UINT256);
                                        });

                                        context('when spot rate is stable', () => {
                                            it('should complete a deposit', async () => {
                                                await test();
                                            });
                                        });
                                    });
                                });
                            };

                            for (const amount of [
                                BigNumber.from(10),
                                BigNumber.from(10_000),
                                toWei(BigNumber.from(1_000_000))
                            ]) {
                                testDepositAmount(amount);
                            }
                        });
                    }
                });
            };

            testDeposit();
            testDepositPermitted();
        };

        for (const symbol of [BNT, ETH, TKN]) {
            context(symbol, () => {
                testDeposits(symbol);
            });
        }
    });

    describe('withdraw', () => {
        let network: TestBancorNetwork;
        let networkSettings: NetworkSettings;
        let networkToken: IERC20;
        let govToken: IERC20;
        let poolCollection: TestPoolCollection;
        let pendingWithdrawals: TestPendingWithdrawals;
        let networkPoolToken: PoolToken;

        const MAX_DEVIATION = BigNumber.from(10_000); // %1
        const MINTING_LIMIT = toWei(BigNumber.from(10_000_000));
        const WITHDRAWAL_FEE = BigNumber.from(50_000); // 5%
        const MIN_LIQUIDITY_FOR_TRADING = toWei(BigNumber.from(100_000));

        const setTime = async (time: number) => {
            await network.setTime(time);
            await pendingWithdrawals.setTime(time);
        };

        const setup = async () => {
            ({
                network,
                networkSettings,
                networkToken,
                govToken,
                poolCollection,
                pendingWithdrawals,
                networkPoolToken
            } = await createSystem());

            await networkSettings.setAverageRateMaxDeviationPPM(MAX_DEVIATION);
            await networkSettings.setWithdrawalFeePPM(WITHDRAWAL_FEE);
            await networkSettings.setMinLiquidityForTrading(MIN_LIQUIDITY_FOR_TRADING);

            await setTime((await latest()).toNumber());
        };

        beforeEach(async () => {
            await waffle.loadFixture(setup);
        });

        const testWithdraw = async (symbol: string) => {
            const isNetworkToken = symbol === BNT;
            const isETH = symbol === ETH;

            context('with an initiated withdrawal request', () => {
                let provider: SignerWithAddress;
                let poolToken: PoolToken;
                let token: TokenWithAddress;
                let poolTokenAmount: BigNumber;
                let id: BigNumber;
                let creationTime: number;

                before(async () => {
                    [, provider] = await ethers.getSigners();
                });

                beforeEach(async () => {
                    if (isNetworkToken) {
                        token = networkToken;
                    } else {
                        token = await createTokenBySymbol(symbol);
                    }

                    // create a deposit
                    const amount = toWei(BigNumber.from(222_222_222));

                    if (isNetworkToken) {
                        poolToken = networkPoolToken;

                        const contextId = formatBytes32String('CTX');
                        const reserveToken = await createTokenBySymbol(TKN);
                        await networkSettings.setPoolMintingLimit(reserveToken.address, MAX_UINT256);

                        await network.requestLiquidityT(contextId, reserveToken.address, amount);
                    } else {
                        poolToken = await createPool(token, network, networkSettings, poolCollection);

                        await networkSettings.setPoolMintingLimit(token.address, MINTING_LIMIT);

                        await poolCollection.setDepositLimit(token.address, MAX_UINT256);
                        await poolCollection.setInitialRate(token.address, INITIAL_RATE);
                    }

                    await depositToPool(provider, token, amount, network);

                    poolTokenAmount = await poolToken.balanceOf(provider.address);

                    ({ id, creationTime } = await initWithdraw(
                        provider,
                        pendingWithdrawals,
                        poolToken,
                        await poolToken.balanceOf(provider.address)
                    ));
                });

                context('during the lock duration', () => {
                    beforeEach(async () => {
                        await setTime(creationTime + 1000);
                    });

                    context('after the withdrawal window duration', () => {
                        beforeEach(async () => {
                            const withdrawalDuration =
                                (await pendingWithdrawals.lockDuration()) +
                                (await pendingWithdrawals.withdrawalWindowDuration());
                            await setTime(creationTime + withdrawalDuration + 1);
                        });
                    });

                    context('during the withdrawal window duration', () => {
                        beforeEach(async () => {
                            const withdrawalDuration =
                                (await pendingWithdrawals.lockDuration()) +
                                (await pendingWithdrawals.withdrawalWindowDuration());
                            await setTime(creationTime + withdrawalDuration - 1);
                        });

                        context('with approvals', () => {
                            beforeEach(async () => {
                                if (isNetworkToken) {
                                    await govToken.connect(provider).approve(network.address, poolTokenAmount);
                                }
                            });

                            const test = async () =>
                                profiler.profile(`withdraw ${symbol}`, network.connect(provider).withdraw(id));

                            if (isNetworkToken) {
                                it('should complete a withdraw', async () => {
                                    await test();
                                });
                            } else {
                                context('when spot rate is unstable', () => {
                                    beforeEach(async () => {
                                        const spotRate = {
                                            n: toWei(BigNumber.from(1_000_000)),
                                            d: toWei(BigNumber.from(10_000_000))
                                        };

                                        const { stakedBalance } = await poolCollection.poolLiquidity(token.address);
                                        await poolCollection.setTradingLiquidityT(token.address, {
                                            networkTokenTradingLiquidity: spotRate.n,
                                            baseTokenTradingLiquidity: spotRate.d,
                                            tradingLiquidityProduct: spotRate.n.mul(spotRate.d),
                                            stakedBalance
                                        });
                                        await poolCollection.setAverageRateT(token.address, {
                                            rate: {
                                                n: spotRate.n.mul(PPM_RESOLUTION),
                                                d: spotRate.d.mul(
                                                    PPM_RESOLUTION.add(MAX_DEVIATION.add(BigNumber.from(5000)))
                                                )
                                            },
                                            time: BigNumber.from(0)
                                        });
                                    });
                                });

                                context('when spot rate is stable', () => {
                                    it('should complete a withdraw', async () => {
                                        await test();
                                    });
                                });
                            }
                        });
                    });
                });
            });
        };

        for (const symbol of [BNT, ETH, TKN]) {
            context(symbol, () => {
                testWithdraw(symbol);
            });
        }
    });

    describe('trade', () => {
        let network: TestBancorNetwork;
        let networkSettings: NetworkSettings;
        let networkToken: IERC20;
        let poolCollection: TestPoolCollection;

        const MIN_LIQUIDITY_FOR_TRADING = toWei(BigNumber.from(100_000));
        const NETWORK_TOKEN_LIQUIDITY = toWei(BigNumber.from(100_000));
        const MIN_RETURN_AMOUNT = BigNumber.from(1);

        let sourceToken: TokenWithAddress;
        let targetToken: TokenWithAddress;

        let trader: Wallet;

        beforeEach(async () => {
            ({ network, networkSettings, networkToken, poolCollection } = await createSystem());

            await networkSettings.setMinLiquidityForTrading(MIN_LIQUIDITY_FOR_TRADING);
        });

        const setupPools = async (source: PoolSpec, target: PoolSpec) => {
            trader = await createWallet();

            ({ token: sourceToken } = await setupSimplePool(
                source,
                deployer,
                network,
                networkSettings,
                poolCollection
            ));

            ({ token: targetToken } = await setupSimplePool(
                target,
                deployer,
                network,
                networkSettings,
                poolCollection
            ));

            await depositToPool(deployer, networkToken, NETWORK_TOKEN_LIQUIDITY, network);

            await network.setTime(await latest());
        };

        interface TradeOverrides {
            value?: BigNumber;
            minReturnAmount?: BigNumber;
            deadline?: BigNumber;
            beneficiary?: string;
            sourceTokenAddress?: string;
            targetTokenAddress?: string;
        }

        const trade = async (amount: BigNumber, overrides: TradeOverrides = {}) => {
            let {
                value,
                minReturnAmount = MIN_RETURN_AMOUNT,
                deadline = MAX_UINT256,
                beneficiary = ZERO_ADDRESS,
                sourceTokenAddress = sourceToken.address,
                targetTokenAddress = targetToken.address
            } = overrides;

            if (!value) {
                value = BigNumber.from(0);
                if (sourceTokenAddress === NATIVE_TOKEN_ADDRESS) {
                    value = amount;
                }
            }

            return network
                .connect(trader)
                .trade(sourceTokenAddress, targetTokenAddress, amount, minReturnAmount, deadline, beneficiary, {
                    value
                });
        };

        interface TradePermittedOverrides {
            minReturnAmount?: BigNumber;
            deadline?: BigNumber;
            beneficiary?: string;
            sourceTokenAddress?: string;
            targetTokenAddress?: string;
            approvedAmount?: BigNumber;
        }

        const tradePermitted = async (amount: BigNumber, overrides: TradePermittedOverrides = {}) => {
            const {
                minReturnAmount = MIN_RETURN_AMOUNT,
                deadline = MAX_UINT256,
                beneficiary = ZERO_ADDRESS,
                sourceTokenAddress = sourceToken.address,
                targetTokenAddress = targetToken.address,
                approvedAmount = amount
            } = overrides;

            const { v, r, s } = await networkPermitSignature(
                trader,
                sourceTokenAddress,
                network,
                approvedAmount,
                deadline
            );

            return network
                .connect(trader)
                .tradePermitted(
                    sourceTokenAddress,
                    targetTokenAddress,
                    amount,
                    minReturnAmount,
                    deadline,
                    beneficiary,
                    v,
                    r,
                    s
                );
        };

        const verifyTrade = async (
            trader: Signer | Wallet,
            beneficiaryAddress: string,
            amount: BigNumber,
            trade: (
                amount: BigNumber,
                options: TradeOverrides | TradePermittedOverrides
            ) => Promise<ContractTransaction>
        ) => {
            const isSourceETH = sourceToken.address === NATIVE_TOKEN_ADDRESS;
            const isTargetETH = targetToken.address === NATIVE_TOKEN_ADDRESS;
            const isSourceNetworkToken = sourceToken.address === networkToken.address;
            const isTargetNetworkToken = targetToken.address === networkToken.address;

            const traderAddress = await trader.getAddress();
            const minReturnAmount = MIN_RETURN_AMOUNT;
            const deadline = MAX_UINT256;

            const sourceSymbol = isSourceNetworkToken ? BNT : isSourceETH ? ETH : TKN;
            const targetSymbol = isTargetNetworkToken ? BNT : isTargetETH ? ETH : TKN;
            await profiler.profile(
                `trade ${sourceSymbol} -> ${targetSymbol}`,
                trade(amount, { minReturnAmount, beneficiary: beneficiaryAddress, deadline })
            );
        };

        interface TradeAmountsOverrides {
            sourceTokenAddress?: string;
            targetTokenAddress?: string;
        }

        const testTrades = (source: PoolSpec, target: PoolSpec, amount: BigNumber) => {
            const isSourceETH = source.symbol === ETH;

            context(`trade ${amount} tokens from ${specToString(source)} to ${specToString(target)}`, () => {
                const TRADES_COUNT = 2;

                const test = async () => {
                    if (!isSourceETH) {
                        const reserveToken = await Contracts.TestERC20Token.attach(sourceToken.address);
                        await reserveToken.connect(trader).approve(network.address, amount);
                    }

                    await verifyTrade(trader, ZERO_ADDRESS, amount, trade);
                };

                beforeEach(async () => {
                    await setupPools(source, target);

                    if (!isSourceETH) {
                        const reserveToken = await Contracts.TestERC20Token.attach(sourceToken.address);
                        await reserveToken.transfer(trader.address, amount.mul(BigNumber.from(TRADES_COUNT)));
                    }
                });

                it('should complete multiple trades', async () => {
                    for (let i = 0; i < TRADES_COUNT; i++) {
                        await test();
                    }
                });
            });
        };

        const testPermittedTrades = (source: PoolSpec, target: PoolSpec, amount: BigNumber) => {
            const isSourceETH = source.symbol === ETH;
            const isSourceNetworkToken = source.symbol === BNT;

            context(`trade permitted ${amount} tokens from ${specToString(source)} to ${specToString(target)}`, () => {
                const test = async () => verifyTrade(trader, ZERO_ADDRESS, amount, tradePermitted);

                beforeEach(async () => {
                    await setupPools(source, target);

                    if (!isSourceETH) {
                        const reserveToken = await Contracts.TestERC20Token.attach(sourceToken.address);
                        await reserveToken.transfer(trader.address, amount);
                    }
                });

                if (isSourceNetworkToken || isSourceETH) {
                    return;
                }

                it('should complete a trade', async () => {
                    await test();
                });
            });
        };

        for (const [sourceSymbol, targetSymbol] of [
            [TKN, BNT],
            [TKN, ETH],
            [`${TKN}1`, `${TKN}2`],
            [BNT, ETH],
            [BNT, TKN],
            [ETH, BNT],
            [ETH, TKN]
        ]) {
            testPermittedTrades(
                {
                    symbol: sourceSymbol,
                    balance: toWei(BigNumber.from(1_000_000)),
                    initialRate: INITIAL_RATE
                },
                {
                    symbol: targetSymbol,
                    balance: toWei(BigNumber.from(5_000_000)),
                    initialRate: INITIAL_RATE
                },
                toWei(BigNumber.from(100_000))
            );

            for (const sourceBalance of [toWei(BigNumber.from(1_000_000)), toWei(BigNumber.from(50_000_000))]) {
                for (const targetBalance of [toWei(BigNumber.from(1_000_000)), toWei(BigNumber.from(50_000_000))]) {
                    for (const amount of [BigNumber.from(10_000), toWei(BigNumber.from(500_000))]) {
                        const TRADING_FEES = [0, 50_000];
                        for (const tradingFeePPM of TRADING_FEES) {
                            const isSourceNetworkToken = sourceSymbol === BNT;
                            const isTargetNetworkToken = targetSymbol === BNT;

                            // if either the source or the target token is the network token - only test fee in one of
                            // the directions
                            if (isSourceNetworkToken || isTargetNetworkToken) {
                                testTrades(
                                    {
                                        symbol: sourceSymbol,
                                        balance: sourceBalance,
                                        tradingFeePPM: isSourceNetworkToken ? undefined : tradingFeePPM,
                                        initialRate: INITIAL_RATE
                                    },
                                    {
                                        symbol: targetSymbol,
                                        balance: targetBalance,
                                        tradingFeePPM: isTargetNetworkToken ? undefined : tradingFeePPM,
                                        initialRate: INITIAL_RATE
                                    },
                                    amount
                                );
                            } else {
                                for (const tradingFeePPM2 of TRADING_FEES) {
                                    testTrades(
                                        {
                                            symbol: sourceSymbol,
                                            balance: sourceBalance,
                                            tradingFeePPM,
                                            initialRate: INITIAL_RATE
                                        },
                                        {
                                            symbol: targetSymbol,
                                            balance: targetBalance,
                                            tradingFeePPM: tradingFeePPM2,
                                            initialRate: INITIAL_RATE
                                        },
                                        amount
                                    );
                                }
                            }
                        }
                    }
                }
            }
        }
    });

    describe('flash-loans', () => {
        let network: TestBancorNetwork;
        let networkSettings: NetworkSettings;
        let networkToken: IERC20;
        let networkTokenPool: TestNetworkTokenPool;
        let poolCollection: TestPoolCollection;
        let bancorVault: BancorVault;
        let recipient: TestFlashLoanRecipient;
        let token: TokenWithAddress;

        const amount = toWei(BigNumber.from(123456));

        const MIN_LIQUIDITY_FOR_TRADING = toWei(BigNumber.from(100_000));
        const ZERO_BYTES32 = formatBytes32String('');

        const setup = async () => {
            ({ network, networkSettings, networkToken, networkTokenPool, poolCollection, bancorVault } =
                await createSystem());

            await networkSettings.setMinLiquidityForTrading(MIN_LIQUIDITY_FOR_TRADING);
            await networkSettings.setPoolMintingLimit(networkToken.address, MAX_UINT256);

            recipient = await Contracts.TestFlashLoanRecipient.deploy(network.address);
        };

        beforeEach(async () => {
            await waffle.loadFixture(setup);
        });

        const testFlashLoan = async (symbol: string, flashLoanFeePPM: BigNumber) => {
            const feeAmount = amount.mul(flashLoanFeePPM).div(PPM_RESOLUTION);

            beforeEach(async () => {
                if (symbol === BNT) {
                    token = networkToken;

                    const reserveToken = await createTokenBySymbol(TKN);

                    await networkSettings.setPoolMintingLimit(reserveToken.address, MAX_UINT256);
                    await network.requestLiquidityT(ZERO_BYTES32, reserveToken.address, amount);

                    await depositToPool(deployer, networkToken, amount, network);
                } else {
                    ({ token } = await setupSimplePool(
                        {
                            symbol,
                            balance: amount,
                            initialRate: INITIAL_RATE
                        },
                        deployer,
                        network,
                        networkSettings,
                        poolCollection
                    ));
                }

                await networkSettings.setFlashLoanFeePPM(flashLoanFeePPM);

                await transfer(deployer, token, recipient.address, feeAmount);
                await recipient.snapshot(token.address);
            });

            const test = async () => {
                const data = '0x1234';
                await profiler.profile(
                    `flash-loan ${symbol}`,
                    network.flashLoan(token.address, amount, recipient.address, data)
                );
            };

            context('returning just about right', () => {
                beforeEach(async () => {
                    await recipient.setAmountToReturn(amount.add(feeAmount));
                });

                it('should succeed requesting a flash-loan', async () => {
                    await test();
                });
            });
        };

        for (const symbol of [BNT, ETH, TKN]) {
            for (const flashLoanFeePPM of [0, 10_000, 100_000]) {
                context(`${symbol} with fee=${feeToString(flashLoanFeePPM)}`, () => {
                    testFlashLoan(symbol, BigNumber.from(flashLoanFeePPM));
                });
            }
        }
    });
});<|MERGE_RESOLUTION|>--- conflicted
+++ resolved
@@ -9,14 +9,8 @@
     TestFlashLoanRecipient,
     TestNetworkTokenPool,
     TestPendingWithdrawals,
-<<<<<<< HEAD
-    TestPoolCollection,
-    TokenHolder
+    TestPoolCollection
 } from '../../typechain-types';
-=======
-    TestPoolCollection
-} from '../../typechain';
->>>>>>> c9a4a2d5
 import { MAX_UINT256, NATIVE_TOKEN_ADDRESS, PPM_RESOLUTION, ZERO_ADDRESS } from '../helpers/Constants';
 import { BNT, ETH, TKN } from '../helpers/Constants';
 import { createPool, createSystem, depositToPool, setupSimplePool, PoolSpec } from '../helpers/Factory';
