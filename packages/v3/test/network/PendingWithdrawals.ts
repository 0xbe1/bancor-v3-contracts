import { SignerWithAddress } from '@nomiclabs/hardhat-ethers/signers';
<<<<<<< HEAD

import Contracts from '../../components/Contracts';
import { duration } from '../helpers/Time';
import { ZERO_ADDRESS } from '../helpers/Constants';
import { shouldHaveGap } from '../helpers/Proxy';
import { createSystem } from '../helpers/Factory';
import { PendingWithdrawals } from '../../typechain';
=======
import { expect } from 'chai';
import Contracts from 'components/Contracts';
import { BigNumber, Wallet, Signer } from 'ethers';
import { formatBytes32String } from 'ethers/lib/utils';
import { ethers } from 'hardhat';
import { ZERO_ADDRESS, MAX_UINT256 } from 'test/helpers/Constants';
import { createSystem, createPool } from 'test/helpers/Factory';
import { permitSignature } from 'test/helpers/Permit';
import { shouldHaveGap } from 'test/helpers/Proxy';
import { duration, latest } from 'test/helpers/Time';
import {
    TestPendingWithdrawals,
    NetworkSettings,
    TestERC20Token,
    TestBancorNetwork,
    TestPoolCollection,
    TestNetworkTokenPool,
    PoolToken
} from 'typechain';
>>>>>>> 927f90fd

describe('PendingWithdrawals', () => {
    const WITHDRAWAL_REQUEST_DATA_VERSION = BigNumber.from(1);
    const DEFAULT_LOCK_DURATION = duration.days(7).toNumber();
    const DEFAULT_WITHDRAWAL_WINDOW_DURATION = duration.days(3).toNumber();

    let nonOwner: SignerWithAddress;
    let dummy: SignerWithAddress;

    shouldHaveGap('PendingWithdrawals', '_lockDuration');

    before(async () => {
        [, nonOwner, dummy] = await ethers.getSigners();
    });

    describe('construction', () => {
        it('should revert when attempting to reinitialize', async () => {
            const { pendingWithdrawals } = await createSystem();

            await expect(pendingWithdrawals.initialize()).to.be.revertedWith(
                'Initializable: contract is already initialized'
            );
        });

        it('should revert when initialized with an invalid network contract', async () => {
            await expect(Contracts.PendingWithdrawals.deploy(ZERO_ADDRESS, dummy.address)).to.be.revertedWith(
                'ERR_INVALID_ADDRESS'
            );
        });

        it('should revert when initialized with an invalid network token pool contract', async () => {
            await expect(Contracts.PendingWithdrawals.deploy(dummy.address, ZERO_ADDRESS)).to.be.revertedWith(
                'ERR_INVALID_ADDRESS'
            );
        });

        it('should be properly initialized', async () => {
            const { pendingWithdrawals, network, networkTokenPool } = await createSystem();

            expect(await pendingWithdrawals.version()).to.equal(1);

            expect(await pendingWithdrawals.network()).to.equal(network.address);
            expect(await pendingWithdrawals.networkTokenPool()).to.equal(networkTokenPool.address);
            expect(await pendingWithdrawals.lockDuration()).to.equal(DEFAULT_LOCK_DURATION);
            expect(await pendingWithdrawals.withdrawalWindowDuration()).to.equal(DEFAULT_WITHDRAWAL_WINDOW_DURATION);
        });
    });

    describe('lock duration', () => {
        const newLockDuration = duration.days(1);
        let pendingWithdrawals: TestPendingWithdrawals;

        beforeEach(async () => {
            ({ pendingWithdrawals } = await createSystem());

            expect(await pendingWithdrawals.lockDuration()).to.equal(DEFAULT_LOCK_DURATION);
        });

        it('should revert when a non-owner attempts to set the lock duration', async () => {
            await expect(pendingWithdrawals.connect(nonOwner).setLockDuration(newLockDuration)).to.be.revertedWith(
                'ERR_ACCESS_DENIED'
            );
        });

        it('should be to able to set and update the lock duration', async () => {
            const res = await pendingWithdrawals.setLockDuration(newLockDuration);
            await expect(res)
                .to.emit(pendingWithdrawals, 'LockDurationUpdated')
                .withArgs(DEFAULT_LOCK_DURATION, newLockDuration);

            expect(await pendingWithdrawals.lockDuration()).to.equal(newLockDuration);

            const res2 = await pendingWithdrawals.setLockDuration(DEFAULT_LOCK_DURATION);
            await expect(res2)
                .to.emit(pendingWithdrawals, 'LockDurationUpdated')
                .withArgs(newLockDuration, DEFAULT_LOCK_DURATION);

            expect(await pendingWithdrawals.lockDuration()).to.equal(DEFAULT_LOCK_DURATION);
        });
    });

    describe('withdrawal window duration', () => {
        const newWithdrawalWindowDuration = duration.weeks(2);
        let pendingWithdrawals: TestPendingWithdrawals;

        beforeEach(async () => {
            ({ pendingWithdrawals } = await createSystem());

            expect(await pendingWithdrawals.withdrawalWindowDuration()).to.equal(DEFAULT_WITHDRAWAL_WINDOW_DURATION);
        });

        it('should revert when a non-owner attempts to set the withdrawal window duration', async () => {
            await expect(
                pendingWithdrawals.connect(nonOwner).setWithdrawalWindowDuration(newWithdrawalWindowDuration)
            ).to.be.revertedWith('ERR_ACCESS_DENIED');
        });

        it('should be to able to set and update the withdrawal window duration', async () => {
            const res = await pendingWithdrawals.setWithdrawalWindowDuration(newWithdrawalWindowDuration);
            await expect(res)
                .to.emit(pendingWithdrawals, 'WithdrawalWindowDurationUpdated')
                .withArgs(DEFAULT_WITHDRAWAL_WINDOW_DURATION, newWithdrawalWindowDuration);

            expect(await pendingWithdrawals.withdrawalWindowDuration()).to.equal(newWithdrawalWindowDuration);

            const res2 = await pendingWithdrawals.setWithdrawalWindowDuration(DEFAULT_WITHDRAWAL_WINDOW_DURATION);
            await expect(res2)
                .to.emit(pendingWithdrawals, 'WithdrawalWindowDurationUpdated')
                .withArgs(newWithdrawalWindowDuration, DEFAULT_WITHDRAWAL_WINDOW_DURATION);

            expect(await pendingWithdrawals.withdrawalWindowDuration()).to.equal(DEFAULT_WITHDRAWAL_WINDOW_DURATION);
        });
    });

    describe('withdrawals', () => {
        let reserveToken: TestERC20Token;
        let networkSettings: NetworkSettings;
        let network: TestBancorNetwork;
        let networkTokenPool: TestNetworkTokenPool;
        let pendingWithdrawals: TestPendingWithdrawals;
        let collection: TestPoolCollection;

        beforeEach(async () => {
            ({ network, networkSettings, networkTokenPool, pendingWithdrawals, collection } = await createSystem());

            reserveToken = await Contracts.TestERC20Token.deploy('TKN', 'TKN', BigNumber.from(1_000_000));

            await pendingWithdrawals.setTime(await latest());
        });

        describe('initiation', () => {
            const test = (delegated: boolean = false) => {
                let provider: Signer | Wallet;
                let providerAddress: string;
                let providerNonce: BigNumber;

                beforeEach(async () => {
                    provider = delegated ? Wallet.createRandom() : (await ethers.getSigners())[9];
                    providerAddress = await provider.getAddress();
                    providerNonce = BigNumber.from(0);
                });

                const initWithdrawal = async (poolToken: PoolToken, amount: BigNumber) => {
                    if (!delegated) {
                        await poolToken.connect(provider).approve(pendingWithdrawals.address, amount);

                        return pendingWithdrawals.connect(provider).initWithdrawal(poolToken.address, amount);
                    }

                    const { v, r, s } = await permitSignature(
                        provider as Wallet,
                        await poolToken.name(),
                        poolToken.address,
                        pendingWithdrawals.address,
                        amount,
                        providerNonce,
                        MAX_UINT256
                    );

                    providerNonce = providerNonce.add(BigNumber.from(1));

                    return pendingWithdrawals.initWithdrawalDelegated(
                        poolToken.address,
                        amount,
                        providerAddress,
                        MAX_UINT256,
                        v,
                        r,
                        s
                    );
                };

                const testInitWithdrawal = async (poolToken: PoolToken, amount: BigNumber) => {
                    const providerBalance = await poolToken.balanceOf(providerAddress);
                    const pendingWithdrawalsBalance = await poolToken.balanceOf(pendingWithdrawals.address);
                    const withdrawalRequestCount = await pendingWithdrawals.withdrawalRequestCount(providerAddress);

                    const res = await initWithdrawal(poolToken, amount);
                    const withdrawalRequestIds = await pendingWithdrawals.withdrawalRequestIds(providerAddress);
                    const id = withdrawalRequestIds[withdrawalRequestIds.length - 1];

                    await expect(res)
                        .to.emit(pendingWithdrawals, 'WithdrawalInitiated')
                        .withArgs(reserveToken.address, providerAddress, id, amount);

                    expect(await poolToken.balanceOf(providerAddress)).to.equal(providerBalance.sub(amount));
                    expect(await poolToken.balanceOf(pendingWithdrawals.address)).to.equal(
                        pendingWithdrawalsBalance.add(amount)
                    );
                    expect(await pendingWithdrawals.withdrawalRequestCount(providerAddress)).to.equal(
                        withdrawalRequestCount.add(BigNumber.from(1))
                    );

                    const withdrawalRequest = await pendingWithdrawals.withdrawalRequest(id);
                    expect(withdrawalRequest.version).to.equal(WITHDRAWAL_REQUEST_DATA_VERSION);
                    expect(withdrawalRequest.provider).to.equal(providerAddress);
                    expect(withdrawalRequest.poolToken).to.equal(poolToken.address);
                    expect(withdrawalRequest.amount).to.equal(amount);
                    expect(withdrawalRequest.createdAt).to.equal(await pendingWithdrawals.currentTime());
                };

                it('should revert when attempting to withdraw from an invalid pool', async () => {
                    const poolToken = await Contracts.PoolToken.deploy('POOL', 'POOL', reserveToken.address);
                    const amount = BigNumber.from(1);

                    if (!delegated) {
                        await expect(pendingWithdrawals.initWithdrawal(ZERO_ADDRESS, amount)).to.be.revertedWith(
                            'ERR_INVALID_ADDRESS'
                        );

                        await expect(pendingWithdrawals.initWithdrawal(poolToken.address, amount)).to.be.revertedWith(
                            'ERR_INVALID_POOL'
                        );
                    } else {
                        const { v, r, s } = await permitSignature(
                            provider as Wallet,
                            await poolToken.name(),
                            poolToken.address,
                            pendingWithdrawals.address,
                            amount,
                            providerNonce,
                            MAX_UINT256
                        );

                        await expect(
                            pendingWithdrawals.initWithdrawalDelegated(
                                ZERO_ADDRESS,
                                BigNumber.from(1),
                                providerAddress,
                                MAX_UINT256,
                                v,
                                r,
                                s
                            )
                        ).to.be.revertedWith('ERR_INVALID_ADDRESS');

                        await expect(
                            pendingWithdrawals.initWithdrawalDelegated(
                                poolToken.address,
                                BigNumber.from(1),
                                providerAddress,
                                MAX_UINT256,
                                v,
                                r,
                                s
                            )
                        ).to.be.revertedWith('ERR_INVALID_POOL');
                    }
                });

                context('with an associated collection and whitelisted token', () => {
                    let poolToken: PoolToken;

                    beforeEach(async () => {
                        poolToken = await createPool(reserveToken, network, networkSettings, collection);
                    });

                    it('should revert when attempting to withdraw an invalid amount of pool tokens', async () => {
                        const providerBalance = await poolToken.balanceOf(providerAddress);
                        await expect(
                            initWithdrawal(poolToken, providerBalance.add(BigNumber.from(1)))
                        ).to.be.revertedWith('ERC20: transfer amount exceeds balance');
                    });

                    context('with a pool token balance', () => {
                        const amount = BigNumber.from(12345);

                        beforeEach(async () => {
                            await collection.mint(providerAddress, poolToken.address, amount);
                        });

                        it('should revert when attempting to withdraw an invalid amount of pool tokens', async () => {
                            await expect(initWithdrawal(poolToken, amount.add(BigNumber.from(1)))).to.be.revertedWith(
                                'ERC20: transfer amount exceeds balance'
                            );
                        });

                        it('should init a withdraw', async () => {
                            await testInitWithdrawal(poolToken, amount);
                        });

                        it('should init multiple withdraws', async () => {
                            const withdrawals = 3;
                            for (let i = 0; i < withdrawals; i++) {
                                await testInitWithdrawal(poolToken, amount.div(BigNumber.from(withdrawals)));
                            }
                        });
                    });
                });
            };

            for (const delegated of [false, true]) {
                context(delegated ? 'delegated' : 'direct', async () => {
                    test(delegated);
                });
            }
        });

        describe('cancellation', () => {
            let provider1: SignerWithAddress;
            let provider2: SignerWithAddress;
            let poolToken: PoolToken;
            const amount = BigNumber.from(9999999);

            beforeEach(async () => {
                [, provider1, provider2] = await ethers.getSigners();

                poolToken = await createPool(reserveToken, network, networkSettings, collection);

                await collection.mint(provider1.address, poolToken.address, amount);
                await collection.mint(provider2.address, poolToken.address, amount);
            });

            it('should revert when cancelling a non-existing withdrawal request', async () => {
                await expect(pendingWithdrawals.cancelWithdrawal(BigNumber.from(1))).to.be.revertedWith(
                    'ERR_ACCESS_DENIED'
                );
            });

            context('with initiated withdrawal requests', () => {
                const testCancelWithdrawal = async (provider: SignerWithAddress, id: BigNumber) => {
                    const providerBalance = await poolToken.balanceOf(provider.address);
                    const pendingWithdrawalsBalance = await poolToken.balanceOf(pendingWithdrawals.address);
                    const withdrawalRequestCount = await pendingWithdrawals.withdrawalRequestCount(provider.address);
                    const withdrawalRequest = await pendingWithdrawals.withdrawalRequest(id);

                    const res = await pendingWithdrawals.connect(provider).cancelWithdrawal(id);
                    await expect(res)
                        .to.emit(pendingWithdrawals, 'WithdrawalCancelled')
                        .withArgs(
                            reserveToken.address,
                            provider.address,
                            id,
                            withdrawalRequest.amount,
                            (await pendingWithdrawals.currentTime()) - withdrawalRequest.createdAt
                        );

                    expect(await poolToken.balanceOf(provider.address)).to.equal(
                        providerBalance.add(withdrawalRequest.amount)
                    );
                    expect(await poolToken.balanceOf(pendingWithdrawals.address)).to.equal(
                        pendingWithdrawalsBalance.sub(withdrawalRequest.amount)
                    );
                    expect(await pendingWithdrawals.withdrawalRequestCount(provider.address)).to.equal(
                        withdrawalRequestCount.sub(BigNumber.from(1))
                    );
                    expect(await pendingWithdrawals.withdrawalRequestIds(provider.address)).not.to.have.members([id]);
                };

                let id1: BigNumber;
                let id2: BigNumber;

                beforeEach(async () => {
                    await poolToken.connect(provider1).approve(pendingWithdrawals.address, amount);

                    const withdrawalAmount1 = BigNumber.from(1111);
                    await pendingWithdrawals.connect(provider1).initWithdrawal(poolToken.address, withdrawalAmount1);
                    const withdrawalRequestIds = await pendingWithdrawals.withdrawalRequestIds(provider1.address);
                    id1 = withdrawalRequestIds[withdrawalRequestIds.length - 1];

                    const withdrawalAmount2 = amount.sub(withdrawalAmount1);
                    await pendingWithdrawals.connect(provider1).initWithdrawal(poolToken.address, withdrawalAmount2);
                    const withdrawalRequestIds2 = await pendingWithdrawals.withdrawalRequestIds(provider1.address);
                    id2 = withdrawalRequestIds2[withdrawalRequestIds2.length - 1];
                });

                it("should revert when attempting to cancel another provider's request", async () => {
                    await poolToken.connect(provider2).approve(pendingWithdrawals.address, amount);
                    await pendingWithdrawals.connect(provider2).initWithdrawal(poolToken.address, amount);
                    const withdrawalRequestIds = await pendingWithdrawals.withdrawalRequestIds(provider2.address);
                    const provider2Id = withdrawalRequestIds[0];

                    await expect(
                        pendingWithdrawals.connect(provider1).cancelWithdrawal(provider2Id)
                    ).to.be.revertedWith('ERR_ACCESS_DENIED');
                });

                it('should revert when cancelling a withdrawal request twice', async () => {
                    await pendingWithdrawals.connect(provider1).cancelWithdrawal(id1);
                    await expect(pendingWithdrawals.connect(provider1).cancelWithdrawal(id1)).to.be.revertedWith(
                        'ERR_ACCESS_DENIED'
                    );
                });

                it('should cancel withdrawal requests', async () => {
                    await testCancelWithdrawal(provider1, id1);
                    await testCancelWithdrawal(provider1, id2);
                });
            });
        });

        describe('reinitiation', () => {
            let provider1: SignerWithAddress;
            let provider2: SignerWithAddress;
            let poolToken: PoolToken;
            const amount = BigNumber.from(9999999);

            beforeEach(async () => {
                [, provider1, provider2] = await ethers.getSigners();

                poolToken = await createPool(reserveToken, network, networkSettings, collection);

                await collection.mint(provider1.address, poolToken.address, amount);
                await collection.mint(provider2.address, poolToken.address, amount);
            });

            it('should revert when attempting to reinitiate a non-existing withdrawal request', async () => {
                await expect(pendingWithdrawals.reinitWithdrawal(BigNumber.from(1))).to.be.revertedWith(
                    'ERR_ACCESS_DENIED'
                );
            });

            context('with initiated withdrawal requests', () => {
                const testReinitWithdrawal = async (provider: SignerWithAddress, id: BigNumber) => {
                    const providerBalance = await poolToken.balanceOf(provider.address);
                    const pendingWithdrawalsBalance = await poolToken.balanceOf(pendingWithdrawals.address);
                    const withdrawalRequestCount = await pendingWithdrawals.withdrawalRequestCount(provider.address);
                    const withdrawalRequest = await pendingWithdrawals.withdrawalRequest(id);

                    await pendingWithdrawals.setTime(withdrawalRequest.createdAt + 1);

                    const res = await pendingWithdrawals.connect(provider).reinitWithdrawal(id);
                    await expect(res)
                        .to.emit(pendingWithdrawals, 'WithdrawalReinitiated')
                        .withArgs(
                            reserveToken.address,
                            provider.address,
                            id,
                            withdrawalRequest.amount,
                            (await pendingWithdrawals.currentTime()) - withdrawalRequest.createdAt
                        );

                    expect(await poolToken.balanceOf(provider.address)).to.equal(providerBalance);
                    expect(await poolToken.balanceOf(pendingWithdrawals.address)).to.equal(pendingWithdrawalsBalance);
                    expect(await pendingWithdrawals.withdrawalRequestCount(provider.address)).to.equal(
                        withdrawalRequestCount
                    );

                    const withdrawalRequest2 = await pendingWithdrawals.withdrawalRequest(id);
                    expect(withdrawalRequest2.version).to.equal(withdrawalRequest.version);
                    expect(withdrawalRequest2.provider).to.equal(withdrawalRequest.provider);
                    expect(withdrawalRequest2.poolToken).to.equal(withdrawalRequest.poolToken);
                    expect(withdrawalRequest2.amount).to.equal(withdrawalRequest.amount);
                    expect(withdrawalRequest2.createdAt).to.gte(await pendingWithdrawals.currentTime());
                    expect(withdrawalRequest2.createdAt).not.to.equal(withdrawalRequest.createdAt);
                };

                let id1: BigNumber;
                let id2: BigNumber;

                beforeEach(async () => {
                    await poolToken.connect(provider1).approve(pendingWithdrawals.address, amount);

                    const withdrawalAmount1 = BigNumber.from(1111);
                    await pendingWithdrawals.connect(provider1).initWithdrawal(poolToken.address, withdrawalAmount1);
                    const withdrawalRequestIds = await pendingWithdrawals.withdrawalRequestIds(provider1.address);
                    id1 = withdrawalRequestIds[withdrawalRequestIds.length - 1];

                    const withdrawalAmount2 = amount.sub(withdrawalAmount1);
                    await pendingWithdrawals.connect(provider1).initWithdrawal(poolToken.address, withdrawalAmount2);
                    const withdrawalRequestIds2 = await pendingWithdrawals.withdrawalRequestIds(provider1.address);
                    id2 = withdrawalRequestIds2[withdrawalRequestIds2.length - 1];
                });

                it("should revert when attempting to reinitiate another provider's request", async () => {
                    await poolToken.connect(provider2).approve(pendingWithdrawals.address, amount);
                    await pendingWithdrawals.connect(provider2).initWithdrawal(poolToken.address, amount);
                    const withdrawalRequestIds = await pendingWithdrawals.withdrawalRequestIds(provider2.address);
                    const provider2Id = withdrawalRequestIds[0];

                    await expect(
                        pendingWithdrawals.connect(provider1).reinitWithdrawal(provider2Id)
                    ).to.be.revertedWith('ERR_ACCESS_DENIED');
                });

                it('should reinitiate withdrawal requests', async () => {
                    await testReinitWithdrawal(provider1, id1);
                    await testReinitWithdrawal(provider1, id2);
                });
            });
        });

        describe('completion', () => {
            let provider: SignerWithAddress;

            const test = async (networkToken: boolean) => {
                let poolToken: PoolToken;
                const poolTokenAmount = BigNumber.from(9889898923324);
                const contextId = formatBytes32String('CTX');

                beforeEach(async () => {
                    [, provider] = await ethers.getSigners();

                    if (networkToken) {
                        poolToken = await Contracts.PoolToken.attach(await networkTokenPool.poolToken());

                        await networkTokenPool.mint(provider.address, poolTokenAmount);
                    } else {
                        poolToken = await createPool(reserveToken, network, networkSettings, collection);

                        await collection.mint(provider.address, poolToken.address, poolTokenAmount);
                    }
                });

                it('should revert when attempting to complete a non-existing withdrawal request', async () => {
                    await expect(
                        pendingWithdrawals.completeWithdrawal(contextId, provider.address, BigNumber.from(100))
                    ).to.be.revertedWith('ERR_ACCESS_DENIED');
                });

                context('with initiated withdrawal requests', () => {
                    let id: BigNumber;
                    let creationTime: number;

                    const testCompleteWithdrawal = async () => {
                        const caller = networkToken ? networkTokenPool : collection;
                        const providerBalance = await poolToken.balanceOf(provider.address);
                        const pendingWithdrawalsBalance = await poolToken.balanceOf(pendingWithdrawals.address);
                        const callerBalance = await poolToken.balanceOf(caller.address);
                        const withdrawalRequestCount = await pendingWithdrawals.withdrawalRequestCount(
                            provider.address
                        );
                        const withdrawalRequest = await pendingWithdrawals.withdrawalRequest(id);

                        const retPoolTokenAmount = await caller.callStatic.completeWithdrawalT(
                            pendingWithdrawals.address,
                            contextId,
                            provider.address,

                            id
                        );
                        expect(retPoolTokenAmount).to.equal(withdrawalRequest.amount);

                        const res = await caller.completeWithdrawalT(
                            pendingWithdrawals.address,
                            contextId,
                            provider.address,
                            id
                        );

                        await expect(res)
                            .to.emit(pendingWithdrawals, 'WithdrawalCompleted')
                            .withArgs(
                                contextId,
                                networkToken ? await network.networkToken() : reserveToken.address,
                                provider.address,
                                id,
                                withdrawalRequest.amount,
                                (await pendingWithdrawals.currentTime()) - withdrawalRequest.createdAt
                            );

                        expect(await poolToken.balanceOf(provider.address)).to.equal(providerBalance);
                        expect(await poolToken.balanceOf(pendingWithdrawals.address)).to.equal(
                            pendingWithdrawalsBalance.sub(withdrawalRequest.amount)
                        );
                        expect(await poolToken.balanceOf(caller.address)).to.equal(
                            callerBalance.add(withdrawalRequest.amount)
                        );
                        expect(await pendingWithdrawals.withdrawalRequestCount(provider.address)).to.equal(
                            withdrawalRequestCount.sub(BigNumber.from(1))
                        );
                        expect(await pendingWithdrawals.withdrawalRequestIds(provider.address)).not.to.have.members([
                            id
                        ]);
                    };

                    beforeEach(async () => {
                        await poolToken.connect(provider).approve(pendingWithdrawals.address, poolTokenAmount);
                        await pendingWithdrawals.connect(provider).initWithdrawal(poolToken.address, poolTokenAmount);

                        const withdrawalRequestIds = await pendingWithdrawals.withdrawalRequestIds(provider.address);
                        id = withdrawalRequestIds[withdrawalRequestIds.length - 1];
                        const withdrawalRequest = await pendingWithdrawals.withdrawalRequest(id);
                        creationTime = withdrawalRequest.createdAt;
                    });

                    it('should revert when attempting to complete a withdrawal request from an incorrect caller', async () => {
                        await expect(
                            pendingWithdrawals.connect(provider).completeWithdrawal(contextId, provider.address, id)
                        ).to.be.revertedWith('ERR_ACCESS_DENIED');

                        await expect(
                            (networkToken ? collection : networkTokenPool).completeWithdrawalT(
                                pendingWithdrawals.address,
                                contextId,
                                provider.address,
                                id
                            )
                        ).to.be.revertedWith('ERR_ACCESS_DENIED');
                    });

                    context('during the lock duration', () => {
                        beforeEach(async () => {
                            await pendingWithdrawals.setTime(creationTime + 1000);
                        });

                        it('should revert when attempting to complete a withdrawal request', async () => {
                            await expect(testCompleteWithdrawal()).to.be.revertedWith('ERR_WITHDRAWAL_NOT_ALLOWED');
                        });
                    });

                    context('after the withdrawal window duration', () => {
                        beforeEach(async () => {
                            const withdrawalDuration =
                                (await pendingWithdrawals.lockDuration()) +
                                (await pendingWithdrawals.withdrawalWindowDuration());

                            await pendingWithdrawals.setTime(creationTime + withdrawalDuration + 1);
                        });

                        it('should revert when attempting to complete a withdrawal request', async () => {
                            await expect(testCompleteWithdrawal()).to.be.revertedWith('ERR_WITHDRAWAL_NOT_ALLOWED');
                        });
                    });

                    context('during the withdrawal window duration', () => {
                        beforeEach(async () => {
                            const withdrawalDuration =
                                (await pendingWithdrawals.lockDuration()) +
                                (await pendingWithdrawals.withdrawalWindowDuration());
                            await pendingWithdrawals.setTime(creationTime + withdrawalDuration - 1);
                        });

                        it('should complete a withdrawal request', async () => {
                            await testCompleteWithdrawal();
                        });
                    });
                });
            };

            for (const networkToken of [false, true]) {
                context(networkToken ? 'network token pool' : 'base token pool', async () => {
                    test(networkToken);
                });
            }
        });
    });
});<|MERGE_RESOLUTION|>--- conflicted
+++ resolved
@@ -1,23 +1,9 @@
-import { SignerWithAddress } from '@nomiclabs/hardhat-ethers/signers';
-<<<<<<< HEAD
-
 import Contracts from '../../components/Contracts';
-import { duration } from '../helpers/Time';
-import { ZERO_ADDRESS } from '../helpers/Constants';
-import { shouldHaveGap } from '../helpers/Proxy';
-import { createSystem } from '../helpers/Factory';
-import { PendingWithdrawals } from '../../typechain';
-=======
-import { expect } from 'chai';
-import Contracts from 'components/Contracts';
-import { BigNumber, Wallet, Signer } from 'ethers';
-import { formatBytes32String } from 'ethers/lib/utils';
-import { ethers } from 'hardhat';
-import { ZERO_ADDRESS, MAX_UINT256 } from 'test/helpers/Constants';
-import { createSystem, createPool } from 'test/helpers/Factory';
-import { permitSignature } from 'test/helpers/Permit';
-import { shouldHaveGap } from 'test/helpers/Proxy';
-import { duration, latest } from 'test/helpers/Time';
+import { ZERO_ADDRESS, MAX_UINT256 } from '../../test/helpers/Constants';
+import { createSystem, createPool } from '../../test/helpers/Factory';
+import { permitSignature } from '../../test/helpers/Permit';
+import { shouldHaveGap } from '../../test/helpers/Proxy';
+import { duration, latest } from '../../test/helpers/Time';
 import {
     TestPendingWithdrawals,
     NetworkSettings,
@@ -26,8 +12,12 @@
     TestPoolCollection,
     TestNetworkTokenPool,
     PoolToken
-} from 'typechain';
->>>>>>> 927f90fd
+} from '../../typechain';
+import { SignerWithAddress } from '@nomiclabs/hardhat-ethers/signers';
+import { expect } from 'chai';
+import { BigNumber, Wallet, Signer } from 'ethers';
+import { formatBytes32String } from 'ethers/lib/utils';
+import { ethers } from 'hardhat';
 
 describe('PendingWithdrawals', () => {
     const WITHDRAWAL_REQUEST_DATA_VERSION = BigNumber.from(1);
