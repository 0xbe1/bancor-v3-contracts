import { SignerWithAddress } from '@nomiclabs/hardhat-ethers/signers';
import { expect } from 'chai';
import Contracts from 'components/Contracts';
import { BigNumber } from 'ethers';
<<<<<<< HEAD

import { SignerWithAddress } from '@nomiclabs/hardhat-ethers/signers';

import { shouldHaveGap } from '../helpers/Proxy';
import { createSystem } from '../helpers/Factory';

let nonOwner: SignerWithAddress;
=======
import { ethers } from 'hardhat';
import { NETWORK_TOKEN_POOL_TOKEN_SYMBOL, NETWORK_TOKEN_POOL_TOKEN_NAME } from 'test/helpers/Constants';
import { createSystem } from 'test/helpers/Factory';
import { shouldHaveGap } from 'test/helpers/Proxy';
>>>>>>> 927f90fd

describe('NetworkTokenPool', () => {
    let nonOwner: SignerWithAddress;

    shouldHaveGap('NetworkTokenPool', '_stakedBalance');

    before(async () => {
        [, nonOwner] = await ethers.getSigners();
    });

    describe('construction', () => {
        it('should revert when attempting to reinitialize', async () => {
            const { networkTokenPool } = await createSystem();

            await expect(networkTokenPool.initialize()).to.be.revertedWith(
                'Initializable: contract is already initialized'
            );
        });

        it('should be properly initialized', async () => {
            const { networkTokenPool, network, networkToken, vault } = await createSystem();

            expect(await networkTokenPool.version()).to.equal(1);
            expect(await networkTokenPool.network()).to.equal(network.address);
            expect(await networkTokenPool.vault()).to.equal(vault.address);
            expect(await networkTokenPool.stakedBalance()).to.equal(BigNumber.from(0));

            const poolToken = await Contracts.PoolToken.attach(await networkTokenPool.poolToken());
            expect(await poolToken.owner()).to.equal(networkTokenPool.address);
            expect(await poolToken.reserveToken()).to.equal(networkToken.address);
            expect(await poolToken.name()).to.equal(NETWORK_TOKEN_POOL_TOKEN_NAME);
            expect(await poolToken.symbol()).to.equal(NETWORK_TOKEN_POOL_TOKEN_SYMBOL);
        });
    });
});<|MERGE_RESOLUTION|>--- conflicted
+++ resolved
@@ -1,21 +1,11 @@
+import Contracts from '../../components/Contracts';
+import { NETWORK_TOKEN_POOL_TOKEN_SYMBOL, NETWORK_TOKEN_POOL_TOKEN_NAME } from '../../test/helpers/Constants';
+import { createSystem } from '../../test/helpers/Factory';
+import { shouldHaveGap } from '../../test/helpers/Proxy';
 import { SignerWithAddress } from '@nomiclabs/hardhat-ethers/signers';
 import { expect } from 'chai';
-import Contracts from 'components/Contracts';
 import { BigNumber } from 'ethers';
-<<<<<<< HEAD
-
-import { SignerWithAddress } from '@nomiclabs/hardhat-ethers/signers';
-
-import { shouldHaveGap } from '../helpers/Proxy';
-import { createSystem } from '../helpers/Factory';
-
-let nonOwner: SignerWithAddress;
-=======
 import { ethers } from 'hardhat';
-import { NETWORK_TOKEN_POOL_TOKEN_SYMBOL, NETWORK_TOKEN_POOL_TOKEN_NAME } from 'test/helpers/Constants';
-import { createSystem } from 'test/helpers/Factory';
-import { shouldHaveGap } from 'test/helpers/Proxy';
->>>>>>> 927f90fd
 
 describe('NetworkTokenPool', () => {
     let nonOwner: SignerWithAddress;
