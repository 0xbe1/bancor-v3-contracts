--- conflicted
+++ resolved
@@ -2331,21 +2331,11 @@
                                         const newAverageRate = {
                                             n: averageRate.n
                                                 .mul(spotRate.d)
-<<<<<<< HEAD
                                                 .mul(EMA_AVERAGE_RATE_WEIGHT)
                                                 .add(averageRate.d.mul(spotRate.n).mul(EMA_SPOT_RATE_WEIGHT)),
                                             d: averageRate.d
                                                 .mul(spotRate.d)
                                                 .mul(EMA_AVERAGE_RATE_WEIGHT + EMA_SPOT_RATE_WEIGHT)
-=======
-                                                .mul(AVERAGE_RATE_WEIGHT_PPT)
-                                                .add(
-                                                    averageRate.d
-                                                        .mul(spotRate.n)
-                                                        .mul(PPT_RESOLUTION - AVERAGE_RATE_WEIGHT_PPT)
-                                                ),
-                                            d: averageRate.d.mul(spotRate.d).mul(PPT_RESOLUTION)
->>>>>>> 61148f26
                                         };
                                         const scale = BigNumber.max(newAverageRate.n, newAverageRate.d)
                                             .sub(1)
