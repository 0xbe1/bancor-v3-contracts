<<<<<<< HEAD
import { toDecimal, toString, isFraction, Fraction } from '../../utils/Types';
=======
import { toDecimal, toString, isFraction, Fraction } from '../helpers/Types';
import { Relation } from '../matchers';
>>>>>>> 5b19c8e7
import { expect } from 'chai';
import Decimal from 'decimal.js';

const supportFraction = (Assertion: Chai.AssertionStatic, utils: Chai.ChaiUtils) => {
    Assertion.overwriteMethod('equals', override('equal', utils));
    Assertion.overwriteMethod('equal', override('equal', utils));
    Assertion.overwriteMethod('eq', override('equal', utils));
    Assertion.overwriteMethod('almostEqual', overrideAlmostEqual(utils));
};

const override = (name: string, utils: Chai.ChaiUtils) => {
    return (_super: (...args: any[]) => any) => overwriteFractionFunction(name, _super, utils);
};

const overwriteFractionFunction = (readableName: string, _super: (...args: any[]) => any, chaiUtils: Chai.ChaiUtils) => {
    return function (this: Chai.AssertionStatic, ...args: any[]) {
        const [expected] = args;
        const actual = chaiUtils.flag(this, 'object');

        if (isFraction(actual) && isFraction(expected)) {
            const actualDec = toDecimal(actual) as Fraction<Decimal>;
            const expectedDec = toDecimal(expected) as Fraction<Decimal>;

            // if neither of the denominators are zero - compare the result of the division. Otherwise, co an explicit
            // comparison
            let res;
            if (!actualDec.d.isZero() && !expectedDec.d.isZero()) {
                res = actualDec.n.div(actualDec.d).eq(expectedDec.n.div(expectedDec.d));
            } else {
                res = actualDec.n.eq(expectedDec.n) && actualDec.d.eq(expectedDec.d);
            }

            this.assert(
                res,
                `Expected ${toString(actualDec)} to be ${readableName} to ${toString(expectedDec)}`,
                `Expected ${toString(actualDec)} NOT to be ${readableName} to ${toString(expectedDec)}`,
                toString(expectedDec),
                toString(actualDec)
            );
        } else {
            _super.apply(this, args);
        }
    };
};

const overrideAlmostEqual = (utils: Chai.ChaiUtils) => {
    return (_super: (...args: any[]) => any) => overwriteFractionAlmostEqual(_super, utils);
};

const overwriteFractionAlmostEqual = (_super: (...args: any[]) => any, chaiUtils: Chai.ChaiUtils) => {
    return function (this: Chai.AssertionStatic, ...args: any[]) {
        const [
            expected,
            { maxAbsoluteError = new Decimal(0), maxRelativeError = new Decimal(0), relation = undefined }
        ] = args;
        const actual = chaiUtils.flag(this, 'object');

        expect(maxAbsoluteError).to.be.instanceOf(Decimal);
        expect(maxRelativeError).to.be.instanceOf(Decimal);

        let actualFraction;
        let expectedFraction;

        if (isFraction(actual) && isFraction(expected)) {
            actualFraction = toDecimal(actual) as Fraction<Decimal>;
            expectedFraction = toDecimal(expected) as Fraction<Decimal>;

            const x = actualFraction.n.mul(expectedFraction.d);
            const y = actualFraction.d.mul(expectedFraction.n);

            if (x.eq(y)) {
                return;
            }

            const actualDec = actualFraction.n.div(actualFraction.d);
            const expectedDec = expectedFraction.n.div(expectedFraction.d);

            switch (relation) {
                case Relation.LesserOrEqual:
                    this.assert(
                        actualDec.lte(expectedDec),
                        `Expected ${toString(actualFraction)} to be lesser than or equal to ${toString(expectedFraction)}`,
                        `Expected ${toString(actualFraction)} NOT to be lesser than or equal to ${toString(
                            expectedFraction
                        )}`,
                        toString(expectedFraction),
                        toString(actualFraction)
                    );
                    break;
                case Relation.GreaterOrEqual:
                    this.assert(
                        actualDec.gte(expectedDec),
                        `Expected ${toString(actualFraction)} to be greater than or equal to ${toString(
                            expectedFraction
                        )}`,
                        `Expected ${toString(actualFraction)} NOT to be greater than or equal to ${toString(
                            expectedFraction
                        )}`,
                        toString(expectedFraction),
                        toString(actualFraction)
                    );
                    break;
            }

            const absoluteError = actualDec.sub(expectedDec).abs();
            const relativeError = absoluteError.div(expectedDec);

            this.assert(
                absoluteError.lte(maxAbsoluteError) || relativeError.lte(maxRelativeError),
                `Expected ${actualDec.toFixed()} to be almost equal to ${expectedDec.toFixed()}:'
                '- absoluteError = ${absoluteError.toFixed()}'
                '- relativeError = ${relativeError.toFixed()}`,
                `Expected ${actualDec.toFixed()} NOT to be almost equal to ${expectedDec.toFixed()}:'
                '- absoluteError = ${absoluteError.toFixed()}'
                '- relativeError = ${relativeError.toFixed()}`,
                expectedDec.toFixed(),
                actualDec.toFixed()
            );
        } else {
            return _super.apply(this, args);
        }
    };
};

export default supportFraction;<|MERGE_RESOLUTION|>--- conflicted
+++ resolved
@@ -1,9 +1,5 @@
-<<<<<<< HEAD
 import { toDecimal, toString, isFraction, Fraction } from '../../utils/Types';
-=======
-import { toDecimal, toString, isFraction, Fraction } from '../helpers/Types';
 import { Relation } from '../matchers';
->>>>>>> 5b19c8e7
 import { expect } from 'chai';
 import Decimal from 'decimal.js';
 
@@ -18,7 +14,11 @@
     return (_super: (...args: any[]) => any) => overwriteFractionFunction(name, _super, utils);
 };
 
-const overwriteFractionFunction = (readableName: string, _super: (...args: any[]) => any, chaiUtils: Chai.ChaiUtils) => {
+const overwriteFractionFunction = (
+    readableName: string,
+    _super: (...args: any[]) => any,
+    chaiUtils: Chai.ChaiUtils
+) => {
     return function (this: Chai.AssertionStatic, ...args: any[]) {
         const [expected] = args;
         const actual = chaiUtils.flag(this, 'object');
@@ -85,7 +85,9 @@
                 case Relation.LesserOrEqual:
                     this.assert(
                         actualDec.lte(expectedDec),
-                        `Expected ${toString(actualFraction)} to be lesser than or equal to ${toString(expectedFraction)}`,
+                        `Expected ${toString(actualFraction)} to be lesser than or equal to ${toString(
+                            expectedFraction
+                        )}`,
                         `Expected ${toString(actualFraction)} NOT to be lesser than or equal to ${toString(
                             expectedFraction
                         )}`,
