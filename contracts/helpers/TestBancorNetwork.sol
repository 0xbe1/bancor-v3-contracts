--- conflicted
+++ resolved
@@ -124,13 +124,8 @@
         Token targetToken,
         uint256 sourceAmount,
         uint256 minReturnAmount
-<<<<<<< HEAD
     ) external returns (TradeAmountAndNetworkFee memory) {
-        return poolCollection.tradeBySource(contextId, sourceToken, targetToken, sourceAmount, minReturnAmount);
-=======
-    ) external returns (TradeAmounts memory) {
         return poolCollection.tradeBySourceAmount(contextId, sourceToken, targetToken, sourceAmount, minReturnAmount);
->>>>>>> a1715e7d
     }
 
     function tradeByTargetPoolCollectionT(
@@ -140,13 +135,8 @@
         Token targetToken,
         uint256 targetAmount,
         uint256 maxSourceAmount
-<<<<<<< HEAD
     ) external returns (TradeAmountAndNetworkFee memory) {
-        return poolCollection.tradeByTarget(contextId, sourceToken, targetToken, targetAmount, maxSourceAmount);
-=======
-    ) external returns (TradeAmounts memory) {
         return poolCollection.tradeByTargetAmount(contextId, sourceToken, targetToken, targetAmount, maxSourceAmount);
->>>>>>> a1715e7d
     }
 
     function approveT(
